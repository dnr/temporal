// The MIT License
//
// Copyright (c) 2024 Temporal Technologies Inc.  All rights reserved.
//
// Permission is hereby granted, free of charge, to any person obtaining a copy
// of this software and associated documentation files (the "Software"), to deal
// in the Software without restriction, including without limitation the rights
// to use, copy, modify, merge, publish, distribute, sublicense, and/or sell
// copies of the Software, and to permit persons to whom the Software is
// furnished to do so, subject to the following conditions:
//
// The above copyright notice and this permission notice shall be included in
// all copies or substantial portions of the Software.
//
// THE SOFTWARE IS PROVIDED "AS IS", WITHOUT WARRANTY OF ANY KIND, EXPRESS OR
// IMPLIED, INCLUDING BUT NOT LIMITED TO THE WARRANTIES OF MERCHANTABILITY,
// FITNESS FOR A PARTICULAR PURPOSE AND NONINFRINGEMENT. IN NO EVENT SHALL THE
// AUTHORS OR COPYRIGHT HOLDERS BE LIABLE FOR ANY CLAIM, DAMAGES OR OTHER
// LIABILITY, WHETHER IN AN ACTION OF CONTRACT, TORT OR OTHERWISE, ARISING FROM,
// OUT OF OR IN CONNECTION WITH THE SOFTWARE OR THE USE OR OTHER DEALINGS IN
// THE SOFTWARE.

package callbacks

import (
	"time"

	"go.temporal.io/server/common/dynamicconfig"
)

<<<<<<< HEAD
var InvocationTaskTimeout = dynamicconfig.NewGlobalDurationSetting(
	"component.callbacks.invocation.taskTimeout",
	time.Second*10,
	`InvocationTaskTimeout is the timeout for executing a single callback invocation task.`,
)
=======
// RequestTimeout is the timeout for executing a single callback request.
const RequestTimeout = dynamicconfig.Key("component.callbacks.request.timeout")
>>>>>>> 2bf5f5b7

type Config struct {
	RequestTimeout dynamicconfig.DurationPropertyFn
}

func ConfigProvider(dc *dynamicconfig.Collection) *Config {
	return &Config{
<<<<<<< HEAD
		InvocationTaskTimeout: InvocationTaskTimeout.Get(dc),
=======
		// TODO(bergundy): This should be controllable per namespace + destination.
		RequestTimeout: dc.GetDurationProperty(RequestTimeout, time.Second*10),
>>>>>>> 2bf5f5b7
	}
}<|MERGE_RESOLUTION|>--- conflicted
+++ resolved
@@ -28,16 +28,11 @@
 	"go.temporal.io/server/common/dynamicconfig"
 )
 
-<<<<<<< HEAD
-var InvocationTaskTimeout = dynamicconfig.NewGlobalDurationSetting(
-	"component.callbacks.invocation.taskTimeout",
+var RequestTimeout = dynamicconfig.NewGlobalDurationSetting(
+	"component.callbacks.request.timeout",
 	time.Second*10,
-	`InvocationTaskTimeout is the timeout for executing a single callback invocation task.`,
+	`RequestTimeout is the timeout for executing a single callback request.`,
 )
-=======
-// RequestTimeout is the timeout for executing a single callback request.
-const RequestTimeout = dynamicconfig.Key("component.callbacks.request.timeout")
->>>>>>> 2bf5f5b7
 
 type Config struct {
 	RequestTimeout dynamicconfig.DurationPropertyFn
@@ -45,11 +40,7 @@
 
 func ConfigProvider(dc *dynamicconfig.Collection) *Config {
 	return &Config{
-<<<<<<< HEAD
-		InvocationTaskTimeout: InvocationTaskTimeout.Get(dc),
-=======
 		// TODO(bergundy): This should be controllable per namespace + destination.
-		RequestTimeout: dc.GetDurationProperty(RequestTimeout, time.Second*10),
->>>>>>> 2bf5f5b7
+		RequestTimeout: RequestTimeout.Get(dc),
 	}
 }
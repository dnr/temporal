--- conflicted
+++ resolved
@@ -301,32 +301,19 @@
 	return s.app.Stop(context.Background())
 }
 
-<<<<<<< HEAD
 func (svc *ServicesMetadata) Stop(ctx context.Context) {
 	stopCtx, cancelFunc := context.WithTimeout(ctx, serviceStopTimeout)
 	defer cancelFunc()
 	err := svc.app.Stop(stopCtx)
-=======
-func StopService(logger log.Logger, app *fx.App, svcName primitives.ServiceName, stopChan chan struct{}) {
-	stopCtx, cancelFunc := context.WithTimeout(context.Background(), serviceStopTimeout)
-	defer cancelFunc()
-	err := app.Stop(stopCtx)
->>>>>>> 625f6d2c
 	if err != nil {
 		svc.logger.Error("Failed to stop service", tag.Service(svc.serviceName), tag.Error(err))
 	}
 
 	// verify "Start" goroutine returned
 	select {
-<<<<<<< HEAD
 	case <-svc.stopChan:
 	case <-stopCtx.Done():
-		svc.logger.Error("Timed out waiting for service to stop", tag.Service(svc.serviceName))
-=======
-	case <-stopChan:
-	case <-stopCtx.Done():
 		logger.Error("Timed out waiting for service to stop", tag.Service(svcName), tag.NewDurationTag("timeout", serviceStopTimeout))
->>>>>>> 625f6d2c
 	}
 }
 

--- conflicted
+++ resolved
@@ -24,7 +24,6 @@
 
 package dynamicconfig
 
-<<<<<<< HEAD
 import (
 	"os"
 	"time"
@@ -35,9 +34,6 @@
 )
 
 var (
-=======
-const (
->>>>>>> 46dde3bf
 	// keys for admin
 
 	AdminEnableListHistoryTasks = NewBoolGlobalSetting(
@@ -100,7 +96,6 @@
 values in system search attributes.`,
 	)
 
-<<<<<<< HEAD
 	HistoryArchivalState = NewStringGlobalSetting(
 		"system.historyArchivalState",
 		"", // actual default is from static config
@@ -234,67 +229,6 @@
 		1.0,
 		`PersistenceQPSBurstRatio is the burst ratio for persistence QPS. This flag controls the burst ratio for all services.`,
 	)
-=======
-	// HistoryArchivalState is key for the state of history archival
-	HistoryArchivalState = "system.historyArchivalState"
-	// EnableReadFromHistoryArchival is key for enabling reading history from archival store
-	EnableReadFromHistoryArchival = "system.enableReadFromHistoryArchival"
-	// VisibilityArchivalState is key for the state of visibility archival
-	VisibilityArchivalState = "system.visibilityArchivalState"
-	// EnableReadFromVisibilityArchival is key for enabling reading visibility from archival store
-	EnableReadFromVisibilityArchival = "system.enableReadFromVisibilityArchival"
-	// EnableNamespaceNotActiveAutoForwarding whether enabling DC auto forwarding to active cluster
-	// for signal / start / signal with start API if namespace is not active
-	EnableNamespaceNotActiveAutoForwarding = "system.enableNamespaceNotActiveAutoForwarding"
-	// TransactionSizeLimit is the largest allowed transaction size to persistence
-	TransactionSizeLimit = "system.transactionSizeLimit"
-	// DisallowQuery is the key to disallow query for a namespace
-	DisallowQuery = "system.disallowQuery"
-	// EnableCrossNamespaceCommands is the key to enable commands for external namespaces
-	EnableCrossNamespaceCommands = "system.enableCrossNamespaceCommands"
-	// ClusterMetadataRefreshInterval is config to manage cluster metadata table refresh interval
-	ClusterMetadataRefreshInterval = "system.clusterMetadataRefreshInterval"
-	// ForceSearchAttributesCacheRefreshOnRead forces refreshing search attributes cache on a read operation, so we always
-	// get the latest data from DB. This effectively bypasses cache value and is used to facilitate testing of changes in
-	// search attributes. This should not be turned on in production.
-	ForceSearchAttributesCacheRefreshOnRead = "system.forceSearchAttributesCacheRefreshOnRead"
-	// EnableRingpopTLS controls whether to use TLS for ringpop, using the same "internode" TLS
-	// config as the other services.
-	EnableRingpopTLS = "system.enableRingpopTLS"
-	// RingpopApproximateMaxPropagationTime is used for timing certain startup and shutdown processes.
-	// (It is not and doesn't have to be a guarantee.)
-	RingpopApproximateMaxPropagationTime = "system.ringpopApproximateMaxPropagationTime"
-	// EnableParentClosePolicyWorker decides whether or not enable system workers for processing parent close policy task
-	EnableParentClosePolicyWorker = "system.enableParentClosePolicyWorker"
-	// EnableStickyQuery indicates if sticky query should be enabled per namespace
-	EnableStickyQuery = "system.enableStickyQuery"
-	// EnableActivityEagerExecution indicates if activity eager execution is enabled per namespace
-	EnableActivityEagerExecution = "system.enableActivityEagerExecution"
-	// EnableEagerWorkflowStart toggles "eager workflow start" - returning the first workflow task inline in the
-	// response to a StartWorkflowExecution request and skipping the trip through matching.
-	EnableEagerWorkflowStart = "system.enableEagerWorkflowStart"
-	// NamespaceCacheRefreshInterval is the key for namespace cache refresh interval dynamic config
-	NamespaceCacheRefreshInterval = "system.namespaceCacheRefreshInterval"
-	// PersistenceHealthSignalMetricsEnabled determines whether persistence shard RPS metrics are emitted
-	PersistenceHealthSignalMetricsEnabled = "system.persistenceHealthSignalMetricsEnabled"
-	// PersistenceHealthSignalAggregationEnabled determines whether persistence latency and error averages are tracked
-	PersistenceHealthSignalAggregationEnabled = "system.persistenceHealthSignalAggregationEnabled"
-	// PersistenceHealthSignalWindowSize is the time window size in seconds for aggregating persistence signals
-	PersistenceHealthSignalWindowSize = "system.persistenceHealthSignalWindowSize"
-	// PersistenceHealthSignalBufferSize is the maximum number of persistence signals to buffer in memory per signal key
-	PersistenceHealthSignalBufferSize = "system.persistenceHealthSignalBufferSize"
-	// ShardRPSWarnLimit is the per-shard RPS limit for warning
-	ShardRPSWarnLimit = "system.shardRPSWarnLimit"
-	// ShardPerNsRPSWarnPercent is the per-shard per-namespace RPS limit for warning as a percentage of ShardRPSWarnLimit
-	// these warning are not emitted if the value is set to 0 or less
-	ShardPerNsRPSWarnPercent = "system.shardPerNsRPSWarnPercent"
-	// OperatorRPSRatio is the percentage of the rate limit provided to priority rate limiters that should be used for
-	// operator API calls (highest priority). Should be >0.0 and <= 1.0 (defaults to 20% if not specified)
-	OperatorRPSRatio = "system.operatorRPSRatio"
-	// PersistenceQPSBurstRatio is the burst ratio for persistence QPS.
-	// This flag controls the burst ratio for all services.
-	PersistenceQPSBurstRatio = "system.persistenceQPSBurstRatio"
->>>>>>> 46dde3bf
 
 	// deadlock detector
 
@@ -359,7 +293,6 @@
 
 	// keys for size limit
 
-<<<<<<< HEAD
 	BlobSizeLimitError = NewIntNamespaceSetting(
 		"limit.blobSize.error",
 		2*1024*1024,
@@ -490,6 +423,39 @@
 task queue. Update requests which would cause the versioning data to exceed this number will fail with a
 FailedPrecondition error.`,
 	)
+	AssignmentRuleLimitPerQueue = NewIntNamespaceSetting(
+		"limit.wv.AssignmentRuleLimitPerQueue",
+		100,
+		`AssignmentRuleLimitPerQueue is the max number of Build ID assignment rules allowed to be defined in the
+versioning data for a task queue. Update requests which would cause the versioning data to exceed this number
+will fail with a FailedPrecondition error.`,
+	)
+	RedirectRuleLimitPerQueue = NewIntNamespaceSetting(
+		"limit.wv.RedirectRuleLimitPerQueue",
+		500,
+		`RedirectRuleLimitPerQueue is the max number of compatible redirect rules allowed to be defined
+in the versioning data for a task queue. Update requests which would cause the versioning data to exceed this
+number will fail with a FailedPrecondition error.`,
+	)
+	RedirectRuleChainLimitPerQueue = NewIntNamespaceSetting(
+		"limit.wv.RedirectRuleChainLimitPerQueue",
+		50,
+		`RedirectRuleChainLimitPerQueue is the max number of compatible redirect rules allowed to be connected
+in one chain in the versioning data for a task queue. Update requests which would cause the versioning data
+to exceed this number will fail with a FailedPrecondition error.`,
+	)
+	MatchingDeletedRuleRetentionTime = NewDurationNamespaceSetting(
+		"matching.wv.DeletedRuleRetentionTime",
+		14*24*time.Hour,
+		`MatchingDeletedRuleRetentionTime is the length of time that deleted Version Assignment Rules and
+Deleted Redirect Rules will be kept in the DB (with DeleteTimestamp). After this time, the tombstones are deleted at the next time update of versioning data for the task queue.`,
+	)
+	ReachabilityBuildIdVisibilityGracePeriod = NewDurationNamespaceSetting(
+		"matching.wv.ReachabilityBuildIdVisibilityGracePeriod",
+		3*time.Minute,
+		`ReachabilityBuildIdVisibilityGracePeriod is the time period for which deleted versioning rules are still considered active
+to account for the delay in updating the build id field in visibility.`,
+	)
 	ReachabilityTaskQueueScanLimit = NewIntGlobalSetting(
 		"limit.reachabilityTaskQueueScan",
 		20,
@@ -500,14 +466,14 @@
 		"limit.reachabilityQueryBuildIds",
 		5,
 		`ReachabilityQueryBuildIdLimit limits the number of build ids that can be requested in a single call to the
-GetWorkerTaskReachability API.`,
+DescribeTaskQueue API with ReportTaskQueueReachability==true, or to the GetWorkerTaskReachability API.`,
 	)
 	ReachabilityQuerySetDurationSinceDefault = NewDurationGlobalSetting(
 		"frontend.reachabilityQuerySetDurationSinceDefault",
 		5*time.Minute,
 		`ReachabilityQuerySetDurationSinceDefault is the minimum period since a version set was demoted from being the
 queue default before it is considered unreachable by new workflows.
-This setting allows some propogation delay of versioning data for the reachability queries, which may happen for
+This setting allows some propagation delay of versioning data for the reachability queries, which may happen for
 the following reasons:
 1. There are no workflows currently marked as open in the visibility store but a worker for the demoted version
 is currently processing a task.
@@ -519,104 +485,6 @@
 		20,
 		`TaskQueuesPerBuildIdLimit limits the number of task queue names that can be mapped to a single build id.`,
 	)
-=======
-	// BlobSizeLimitError is the per event blob size limit
-	BlobSizeLimitError = "limit.blobSize.error"
-	// BlobSizeLimitWarn is the per event blob size limit for warning
-	BlobSizeLimitWarn = "limit.blobSize.warn"
-	// MemoSizeLimitError is the per event memo size limit
-	MemoSizeLimitError = "limit.memoSize.error"
-	// MemoSizeLimitWarn is the per event memo size limit for warning
-	MemoSizeLimitWarn = "limit.memoSize.warn"
-	// NumPendingChildExecutionsLimitError is the maximum number of pending child workflows a workflow can have before
-	// StartChildWorkflowExecution commands will fail.
-	NumPendingChildExecutionsLimitError = "limit.numPendingChildExecutions.error"
-	// NumPendingActivitiesLimitError is the maximum number of pending activities a workflow can have before
-	// ScheduleActivityTask will fail.
-	NumPendingActivitiesLimitError = "limit.numPendingActivities.error"
-	// NumPendingSignalsLimitError is the maximum number of pending signals a workflow can have before
-	// SignalExternalWorkflowExecution commands from this workflow will fail.
-	NumPendingSignalsLimitError = "limit.numPendingSignals.error"
-	// NumPendingCancelRequestsLimitError is the maximum number of pending requests to cancel other workflows a workflow can have before
-	// RequestCancelExternalWorkflowExecution commands will fail.
-	NumPendingCancelRequestsLimitError = "limit.numPendingCancelRequests.error"
-	// HistorySizeLimitError is the per workflow execution history size limit
-	HistorySizeLimitError = "limit.historySize.error"
-	// HistorySizeLimitWarn is the per workflow execution history size limit for warning
-	HistorySizeLimitWarn = "limit.historySize.warn"
-	// HistorySizeSuggestContinueAsNew is the workflow execution history size limit to suggest
-	// continue-as-new (in workflow task started event)
-	HistorySizeSuggestContinueAsNew = "limit.historySize.suggestContinueAsNew"
-	// HistoryCountLimitError is the per workflow execution history event count limit
-	HistoryCountLimitError = "limit.historyCount.error"
-	// HistoryCountLimitWarn is the per workflow execution history event count limit for warning
-	HistoryCountLimitWarn = "limit.historyCount.warn"
-	// MutableStateActivityFailureSizeLimitError is the per activity failure size limit for workflow mutable state.
-	// If exceeded, failure will be truncated before being stored in mutable state.
-	MutableStateActivityFailureSizeLimitError = "limit.mutableStateActivityFailureSize.error"
-	// MutableStateActivityFailureSizeLimitWarn is the per activity failure size warning limit for workflow mutable state
-	MutableStateActivityFailureSizeLimitWarn = "limit.mutableStateActivityFailureSize.warn"
-	// MutableStateSizeLimitError is the per workflow execution mutable state size limit in bytes
-	MutableStateSizeLimitError = "limit.mutableStateSize.error"
-	// MutableStateSizeLimitWarn is the per workflow execution mutable state size limit in bytes for warning
-	MutableStateSizeLimitWarn = "limit.mutableStateSize.warn"
-	// HistoryCountSuggestContinueAsNew is the workflow execution history event count limit to
-	// suggest continue-as-new (in workflow task started event)
-	HistoryCountSuggestContinueAsNew = "limit.historyCount.suggestContinueAsNew"
-	// HistoryMaxPageSize is default max size for GetWorkflowExecutionHistory in one page
-	HistoryMaxPageSize = "limit.historyMaxPageSize"
-	// MaxIDLengthLimit is the length limit for various IDs, including: Namespace, TaskQueue, WorkflowID, ActivityID, TimerID,
-	// WorkflowType, ActivityType, SignalName, MarkerName, ErrorReason/FailureReason/CancelCause, Identity, RequestID
-	MaxIDLengthLimit = "limit.maxIDLength"
-	// WorkerBuildIdSizeLimit is the byte length limit for a worker build id as used in the rpc methods for updating
-	// the version sets for a task queue.
-	// Do not set this to a value higher than 255 for clusters using SQL based persistence due to predefined VARCHAR
-	// column width.
-	WorkerBuildIdSizeLimit = "limit.workerBuildIdSize"
-	// VersionCompatibleSetLimitPerQueue is the max number of compatible sets allowed in the versioning data for a task
-	// queue. Update requests which would cause the versioning data to exceed this number will fail with a
-	// FailedPrecondition error.
-	VersionCompatibleSetLimitPerQueue = "limit.versionCompatibleSetLimitPerQueue"
-	// VersionBuildIdLimitPerQueue is the max number of build IDs allowed to be defined in the versioning data for a
-	// task queue. Update requests which would cause the versioning data to exceed this number will fail with a
-	// FailedPrecondition error.
-	VersionBuildIdLimitPerQueue = "limit.versionBuildIdLimitPerQueue"
-	// AssignmentRuleLimitPerQueue is the max number of Build ID assignment rules allowed to be defined in the
-	// versioning data for a task queue. Update requests which would cause the versioning data to exceed this number
-	// will fail with a FailedPrecondition error.
-	AssignmentRuleLimitPerQueue = "limit.wv.AssignmentRuleLimitPerQueue"
-	// RedirectRuleLimitPerQueue is the max number of compatible redirect rules allowed to be defined
-	// in the versioning data for a task queue. Update requests which would cause the versioning data to exceed this
-	// number will fail with a FailedPrecondition error.
-	RedirectRuleLimitPerQueue = "limit.wv.RedirectRuleLimitPerQueue"
-	// RedirectRuleChainLimitPerQueue is the max number of compatible redirect rules allowed to be connected
-	// in one chain in the versioning data for a task queue. Update requests which would cause the versioning data
-	// to exceed this number will fail with a FailedPrecondition error.
-	RedirectRuleChainLimitPerQueue = "limit.wv.RedirectRuleChainLimitPerQueue"
-	// MatchingDeletedRuleRetentionTime is the length of time that deleted Version Assignment Rules and
-	// Deleted Redirect Rules will be kept in the DB (with DeleteTimestamp). After this time, the tombstones are deleted at the next time update of versioning data for the task queue.
-	MatchingDeletedRuleRetentionTime = "matching.wv.DeletedRuleRetentionTime"
-	// ReachabilityBuildIdVisibilityGracePeriod is the time period for which deleted versioning rules are still considered active
-	// to account for the delay in updating the build id field in visibility.
-	ReachabilityBuildIdVisibilityGracePeriod = "matching.wv.ReachabilityBuildIdVisibilityGracePeriod"
-	// ReachabilityTaskQueueScanLimit limits the number of task queues to scan when responding to a
-	// GetWorkerTaskReachability query.
-	ReachabilityTaskQueueScanLimit = "limit.reachabilityTaskQueueScan"
-	// ReachabilityQueryBuildIdLimit limits the number of build ids that can be requested in a single call to the
-	// DescribeTaskQueue API with ReportTaskQueueReachability==true, or to the GetWorkerTaskReachability API.
-	ReachabilityQueryBuildIdLimit = "limit.reachabilityQueryBuildIds"
-	// ReachabilityQuerySetDurationSinceDefault is the minimum period since a version set was demoted from being the
-	// queue default before it is considered unreachable by new workflows.
-	// This setting allows some propagation delay of versioning data for the reachability queries, which may happen for
-	// the following reasons:
-	// 1. There are no workflows currently marked as open in the visibility store but a worker for the demoted version
-	// is currently processing a task.
-	// 2. There are delays in the visibility task processor (which is asynchronous).
-	// 3. There's propagation delay of the versioning data between matching nodes.
-	ReachabilityQuerySetDurationSinceDefault = "frontend.reachabilityQuerySetDurationSinceDefault"
-	// TaskQueuesPerBuildIdLimit limits the number of task queue names that can be mapped to a single build id.
-	TaskQueuesPerBuildIdLimit = "limit.taskQueuesPerBuildId"
->>>>>>> 46dde3bf
 
 	NexusIncomingServiceNameMaxLength = NewIntGlobalSetting(
 		"limit.incomingServiceNameMaxLength",
@@ -659,19 +527,18 @@
 		`NexusOutgoingServiceListMaxPageSize is the maximum page size for listing outgoing services.`,
 	)
 
-<<<<<<< HEAD
 	RemovableBuildIdDurationSinceDefault = NewDurationGlobalSetting(
 		"worker.removableBuildIdDurationSinceDefault",
 		time.Hour,
 		`RemovableBuildIdDurationSinceDefault is the minimum duration since a build id was last default in its containing
 set for it to be considered for removal, used by the build id scavenger.
-This setting allows some propogation delay of versioning data, which may happen for the following reasons:
+This setting allows some propagation delay of versioning data, which may happen for the following reasons:
 1. There are no workflows currently marked as open in the visibility store but a worker for the demoted version
 is currently processing a task.
 2. There are delays in the visibility task processor (which is asynchronous).
 3. There's propagation delay of the versioning data between matching nodes.`,
 	)
-	BuildIdScavenengerVisibilityRPS = NewFloatGlobalSetting(
+	BuildIdScavengerVisibilityRPS = NewFloatGlobalSetting(
 		"worker.buildIdScavengerVisibilityRPS",
 		1.0,
 		`BuildIdScavengerVisibilityRPS is the rate limit for visibility calls from the build id scavenger`,
@@ -697,7 +564,7 @@
 	FrontendPersistenceGlobalNamespaceMaxQPS = NewIntNamespaceSetting(
 		"frontend.persistenceGlobalNamespaceMaxQPS",
 		0,
-		`FrontendPersistenceNamespaceMaxQPS is the max qps each namespace in frontend cluster can query DB`,
+		`FrontendPersistenceGlobalNamespaceMaxQPS is the max qps each namespace in frontend cluster can query DB`,
 	)
 	FrontendEnablePersistencePriorityRateLimiting = NewBoolGlobalSetting(
 		"frontend.enablePersistencePriorityRateLimiting",
@@ -993,179 +860,6 @@
 that are sent to the history service using the new RPCs. The remaining access history via the existing implementation.
 TODO: remove once migration completes.`,
 	)
-=======
-	// RemovableBuildIdDurationSinceDefault is the minimum duration since a build id was last default in its containing
-	// set for it to be considered for removal, used by the build id scavenger.
-	// This setting allows some propagation delay of versioning data, which may happen for the following reasons:
-	// 1. There are no workflows currently marked as open in the visibility store but a worker for the demoted version
-	// is currently processing a task.
-	// 2. There are delays in the visibility task processor (which is asynchronous).
-	// 3. There's propagation delay of the versioning data between matching nodes.
-	RemovableBuildIdDurationSinceDefault = "worker.removableBuildIdDurationSinceDefault"
-	// BuildIdScavengerVisibilityRPS is the rate limit for visibility calls from the build id scavenger
-	BuildIdScavengerVisibilityRPS = "worker.buildIdScavengerVisibilityRPS"
-
-	// keys for frontend
-
-	// FrontendPersistenceMaxQPS is the max qps frontend host can query DB
-	FrontendPersistenceMaxQPS = "frontend.persistenceMaxQPS"
-	// FrontendPersistenceGlobalMaxQPS is the max qps frontend cluster can query DB
-	FrontendPersistenceGlobalMaxQPS = "frontend.persistenceGlobalMaxQPS"
-	// FrontendPersistenceNamespaceMaxQPS is the max qps each namespace on frontend host can query DB
-	FrontendPersistenceNamespaceMaxQPS = "frontend.persistenceNamespaceMaxQPS"
-	// FrontendPersistenceGlobalNamespaceMaxQPS is the max qps each namespace in frontend cluster can query DB
-	FrontendPersistenceGlobalNamespaceMaxQPS = "frontend.persistenceGlobalNamespaceMaxQPS"
-	// FrontendEnablePersistencePriorityRateLimiting indicates if priority rate limiting is enabled in frontend persistence client
-	FrontendEnablePersistencePriorityRateLimiting = "frontend.enablePersistencePriorityRateLimiting"
-	// FrontendPersistenceDynamicRateLimitingParams is a map that contains all adjustable dynamic rate limiting params
-	// see DefaultDynamicRateLimitingParams for available options and defaults
-	FrontendPersistenceDynamicRateLimitingParams = "frontend.persistenceDynamicRateLimitingParams"
-	// FrontendVisibilityMaxPageSize is default max size for ListWorkflowExecutions in one page
-	FrontendVisibilityMaxPageSize = "frontend.visibilityMaxPageSize"
-	// FrontendHistoryMaxPageSize is default max size for GetWorkflowExecutionHistory in one page
-	FrontendHistoryMaxPageSize = "frontend.historyMaxPageSize"
-	// FrontendRPS is workflow rate limit per second per-instance
-	FrontendRPS = "frontend.rps"
-	// FrontendGlobalRPS is workflow rate limit per second for the whole cluster
-	FrontendGlobalRPS = "frontend.globalRPS"
-	// FrontendNamespaceReplicationInducingAPIsRPS limits the per second request rate for namespace replication inducing
-	// APIs (e.g. RegisterNamespace, UpdateNamespace, UpdateWorkerBuildIdCompatibility).
-	// This config is EXPERIMENTAL and may be changed or removed in a later release.
-	FrontendNamespaceReplicationInducingAPIsRPS = "frontend.rps.namespaceReplicationInducingAPIs"
-	// FrontendMaxNamespaceRPSPerInstance is workflow namespace rate limit per second
-	FrontendMaxNamespaceRPSPerInstance = "frontend.namespaceRPS"
-	// FrontendMaxNamespaceBurstRatioPerInstance is workflow namespace burst limit as a ratio of namespace RPS. The RPS
-	// used here will be the effective RPS from global and per-instance limits. The value must be 1 or higher.
-	FrontendMaxNamespaceBurstRatioPerInstance = "frontend.namespaceBurstRatio"
-	// FrontendMaxConcurrentLongRunningRequestsPerInstance limits concurrent long-running requests per-instance,
-	// per-API. Example requests include long-poll requests, and `Query` requests (which need to wait for WFTs). The
-	// limit is applied individually to each API method. This value is ignored if
-	// FrontendGlobalMaxConcurrentLongRunningRequests is greater than zero. Warning: setting this to zero will cause all
-	// long-running requests to fail. The name `frontend.namespaceCount` is kept for backwards compatibility with
-	// existing deployments even though it is a bit of a misnomer. This does not limit the number of namespaces; it is a
-	// per-_namespace_ limit on the _count_ of long-running requests. Requests are only throttled when the limit is
-	// exceeded, not when it is only reached.
-	FrontendMaxConcurrentLongRunningRequestsPerInstance = "frontend.namespaceCount"
-	// FrontendGlobalMaxConcurrentLongRunningRequests limits concurrent long-running requests across all frontend
-	// instances in the cluster, for a given namespace, per-API method. If this is set to 0 (the default), then it is
-	// ignored. The name `frontend.globalNamespaceCount` is kept for consistency with the per-instance limit name,
-	// `frontend.namespaceCount`.
-	FrontendGlobalMaxConcurrentLongRunningRequests = "frontend.globalNamespaceCount"
-	// FrontendMaxNamespaceVisibilityRPSPerInstance is namespace rate limit per second for visibility APIs.
-	// This config is EXPERIMENTAL and may be changed or removed in a later release.
-	FrontendMaxNamespaceVisibilityRPSPerInstance = "frontend.namespaceRPS.visibility"
-	// FrontendMaxNamespaceNamespaceReplicationInducingAPIsRPSPerInstance is a per host/per namespace RPS limit for
-	// namespace replication inducing APIs (e.g. RegisterNamespace, UpdateNamespace, UpdateWorkerBuildIdCompatibility).
-	// This config is EXPERIMENTAL and may be changed or removed in a later release.
-	FrontendMaxNamespaceNamespaceReplicationInducingAPIsRPSPerInstance = "frontend.namespaceRPS.namespaceReplicationInducingAPIs"
-	// FrontendMaxNamespaceVisibilityBurstRatioPerInstance is namespace burst limit for visibility APIs as a ratio of
-	// namespace visibility RPS. The RPS used here will be the effective RPS from global and per-instance limits. This
-	// config is EXPERIMENTAL and may be changed or removed in a later release. The value must be 1 or higher.
-	FrontendMaxNamespaceVisibilityBurstRatioPerInstance = "frontend.namespaceBurstRatio.visibility"
-	// FrontendMaxNamespaceNamespaceReplicationInducingAPIsBurstRatioPerInstance is a per host/per namespace burst limit for
-	// namespace replication inducing APIs (e.g. RegisterNamespace, UpdateNamespace, UpdateWorkerBuildIdCompatibility)
-	// as a ratio of namespace ReplicationInducingAPIs RPS. The RPS used here will be the effective RPS from global and
-	// per-instance limits. This config is EXPERIMENTAL and may be changed or removed in a later release. The value must
-	// be 1 or higher.
-	FrontendMaxNamespaceNamespaceReplicationInducingAPIsBurstRatioPerInstance = "frontend.namespaceBurstRatio.namespaceReplicationInducingAPIs"
-	// FrontendGlobalNamespaceRPS is workflow namespace rate limit per second for the whole cluster.
-	// The limit is evenly distributed among available frontend service instances.
-	// If this is set, it overwrites per instance limit "frontend.namespaceRPS".
-	FrontendGlobalNamespaceRPS = "frontend.globalNamespaceRPS"
-	// InternalFrontendGlobalNamespaceRPS is workflow namespace rate limit per second across
-	// all internal-frontends.
-	InternalFrontendGlobalNamespaceRPS = "internal-frontend.globalNamespaceRPS"
-	// FrontendGlobalNamespaceVisibilityRPS is workflow namespace rate limit per second for the whole cluster for visibility API.
-	// The limit is evenly distributed among available frontend service instances.
-	// If this is set, it overwrites per instance limit "frontend.namespaceRPS.visibility".
-	// This config is EXPERIMENTAL and may be changed or removed in a later release.
-	FrontendGlobalNamespaceVisibilityRPS = "frontend.globalNamespaceRPS.visibility"
-	// FrontendGlobalNamespaceNamespaceReplicationInducingAPIsRPS is a cluster global, per namespace RPS limit for
-	// namespace replication inducing APIs (e.g. RegisterNamespace, UpdateNamespace, UpdateWorkerBuildIdCompatibility).
-	// The limit is evenly distributed among available frontend service instances.
-	// If this is set, it overwrites the per instance limit configured with
-	// "frontend.namespaceRPS.namespaceReplicationInducingAPIs".
-	// This config is EXPERIMENTAL and may be changed or removed in a later release.
-	FrontendGlobalNamespaceNamespaceReplicationInducingAPIsRPS = "frontend.globalNamespaceRPS.namespaceReplicationInducingAPIs"
-	// InternalFrontendGlobalNamespaceVisibilityRPS is workflow namespace rate limit per second
-	// across all internal-frontends.
-	// This config is EXPERIMENTAL and may be changed or removed in a later release.
-	InternalFrontendGlobalNamespaceVisibilityRPS = "internal-frontend.globalNamespaceRPS.visibility"
-	// FrontendThrottledLogRPS is the rate limit on number of log messages emitted per second for throttled logger
-	FrontendThrottledLogRPS = "frontend.throttledLogRPS"
-	// FrontendShutdownDrainDuration is the duration of traffic drain during shutdown
-	FrontendShutdownDrainDuration = "frontend.shutdownDrainDuration"
-	// FrontendShutdownFailHealthCheckDuration is the duration of shutdown failure detection
-	FrontendShutdownFailHealthCheckDuration = "frontend.shutdownFailHealthCheckDuration"
-	// FrontendMaxBadBinaries is the max number of bad binaries in namespace config
-	FrontendMaxBadBinaries = "frontend.maxBadBinaries"
-	// SendRawWorkflowHistory is whether to enable raw history retrieving
-	SendRawWorkflowHistory = "frontend.sendRawWorkflowHistory"
-	// SearchAttributesNumberOfKeysLimit is the limit of number of keys
-	SearchAttributesNumberOfKeysLimit = "frontend.searchAttributesNumberOfKeysLimit"
-	// SearchAttributesSizeOfValueLimit is the size limit of each value
-	SearchAttributesSizeOfValueLimit = "frontend.searchAttributesSizeOfValueLimit"
-	// SearchAttributesTotalSizeLimit is the size limit of the whole map
-	SearchAttributesTotalSizeLimit = "frontend.searchAttributesTotalSizeLimit"
-	// VisibilityArchivalQueryMaxPageSize is the maximum page size for a visibility archival query
-	VisibilityArchivalQueryMaxPageSize = "frontend.visibilityArchivalQueryMaxPageSize"
-	// EnableServerVersionCheck is a flag that controls whether or not periodic version checking is enabled
-	EnableServerVersionCheck = "frontend.enableServerVersionCheck"
-	// EnableTokenNamespaceEnforcement enables enforcement that namespace in completion token matches namespace of the request
-	EnableTokenNamespaceEnforcement = "frontend.enableTokenNamespaceEnforcement"
-	// DisableListVisibilityByFilter is config to disable list open/close workflow using filter
-	DisableListVisibilityByFilter = "frontend.disableListVisibilityByFilter"
-	// KeepAliveMinTime is the minimum amount of time a client should wait before sending a keepalive ping.
-	KeepAliveMinTime = "frontend.keepAliveMinTime"
-	// KeepAlivePermitWithoutStream If true, server allows keepalive pings even when there are no active
-	// streams(RPCs). If false, and client sends ping when there are no active
-	// streams, server will send GOAWAY and close the connection.
-	KeepAlivePermitWithoutStream = "frontend.keepAlivePermitWithoutStream"
-	// KeepAliveMaxConnectionIdle is a duration for the amount of time after which an
-	// idle connection would be closed by sending a GoAway. Idleness duration is
-	// defined since the most recent time the number of outstanding RPCs became
-	// zero or the connection establishment.
-	KeepAliveMaxConnectionIdle = "frontend.keepAliveMaxConnectionIdle"
-	// KeepAliveMaxConnectionAge is a duration for the maximum amount of time a
-	// connection may exist before it will be closed by sending a GoAway. A
-	// random jitter of +/-10% will be added to MaxConnectionAge to spread out
-	// connection storms.
-	KeepAliveMaxConnectionAge = "frontend.keepAliveMaxConnectionAge"
-	// KeepAliveMaxConnectionAgeGrace is an additive period after MaxConnectionAge after
-	// which the connection will be forcibly closed.
-	KeepAliveMaxConnectionAgeGrace = "frontend.keepAliveMaxConnectionAgeGrace"
-	// KeepAliveTime After a duration of this time if the server doesn't see any activity it
-	// pings the client to see if the transport is still alive.
-	// If set below 1s, a minimum value of 1s will be used instead.
-	KeepAliveTime = "frontend.keepAliveTime"
-	// KeepAliveTimeout After having pinged for keepalive check, the server waits for a duration
-	// of Timeout and if no activity is seen even after that the connection is closed.
-	KeepAliveTimeout = "frontend.keepAliveTimeout"
-	// FrontendEnableSchedules enables schedule-related RPCs in the frontend
-	FrontendEnableSchedules = "frontend.enableSchedules"
-	// FrontendEnableNexusAPIs enables serving Nexus HTTP requests in the frontend.
-	FrontendEnableNexusAPIs = "frontend.enableNexusAPIs"
-	// FrontendRefreshNexusIncomingServicesLongPollTimeout is the maximum duration of background long poll requests to update Nexus incoming services.
-	FrontendRefreshNexusIncomingServicesLongPollTimeout = "frontend.refreshNexusIncomingServicesLongPollTimeout"
-	// FrontendRefreshNexusIncomingServicesMinWait is the minimum wait time between background long poll requests to update Nexus incoming services.
-	FrontendRefreshNexusIncomingServicesMinWait = "frontend.refreshNexusIncomingServicesMinWait"
-	// FrontendEnableCallbackAttachment enables attaching callbacks to workflows.
-	FrontendEnableCallbackAttachment = "frontend.enableCallbackAttachment"
-	// FrontendMaxConcurrentBatchOperationPerNamespace is the max concurrent batch operation job count per namespace
-	FrontendMaxConcurrentBatchOperationPerNamespace = "frontend.MaxConcurrentBatchOperationPerNamespace"
-	// FrontendMaxExecutionCountBatchOperationPerNamespace is the max execution count batch operation supports per namespace
-	FrontendMaxExecutionCountBatchOperationPerNamespace = "frontend.MaxExecutionCountBatchOperationPerNamespace"
-	// FrontendEnableBatcher enables batcher-related RPCs in the frontend
-	FrontendEnableBatcher = "frontend.enableBatcher"
-	// FrontendAccessHistoryFraction (0.0~1.0) is the fraction of history operations that are sent to the history
-	// service using the new RPCs. The remaining access history via the existing implementation.
-	// TODO: remove once migration completes.
-	FrontendAccessHistoryFraction = "frontend.accessHistoryFraction"
-	// FrontendAdminDeleteAccessHistoryFraction (0.0~1.0) is the fraction of admin DeleteWorkflowExecution requests
-	// that are sent to the history service using the new RPCs. The remaining access history via the existing implementation.
-	// TODO: remove once migration completes.
-	FrontendAdminDeleteAccessHistoryFraction = "frontend.adminDeleteAccessHistoryFraction"
->>>>>>> 46dde3bf
 
 	FrontendEnableUpdateWorkflowExecution = NewBoolNamespaceSetting(
 		"frontend.enableUpdateWorkflowExecution",
@@ -1196,7 +890,6 @@
 		`EnableWorkflowIdConflictPolicy enables the 'WorkflowIdConflictPolicy' option for Start and Signal-with-Start`,
 	)
 
-<<<<<<< HEAD
 	FrontendEnableWorkerVersioningDataAPIs = NewBoolNamespaceSetting(
 		"frontend.workerVersioningDataAPIs",
 		false,
@@ -1207,14 +900,11 @@
 		false,
 		`FrontendEnableWorkerVersioningWorkflowAPIs enables worker versioning in workflow progress APIs.`,
 	)
-=======
-	// FrontendEnableWorkerVersioningDataAPIs enables worker versioning data read / write APIs.
-	FrontendEnableWorkerVersioningDataAPIs = "frontend.workerVersioningDataAPIs"
-	// FrontendEnableWorkerVersioningWorkflowAPIs enables worker versioning in workflow progress APIs.
-	FrontendEnableWorkerVersioningWorkflowAPIs = "frontend.workerVersioningWorkflowAPIs"
-	// FrontendEnableWorkerVersioningRuleAPIs enables worker versioning in workflow progress APIs.
-	FrontendEnableWorkerVersioningRuleAPIs = "frontend.workerVersioningRuleAPIs"
->>>>>>> 46dde3bf
+	FrontendEnableWorkerVersioningRuleAPIs = NewBoolNamespaceSetting(
+		"frontend.workerVersioningRuleAPIs",
+		false,
+		`FrontendEnableWorkerVersioningRuleAPIs enables worker versioning in workflow progress APIs.`,
+	)
 
 	DeleteNamespaceDeleteActivityRPS = NewIntGlobalSetting(
 		"frontend.deleteNamespaceDeleteActivityRPS",
@@ -1911,7 +1601,6 @@
 		`TransferQueueMaxReaderCount is the max number of readers in one multi-cursor transfer queue`,
 	)
 
-<<<<<<< HEAD
 	OutboundProcessorEnabled = NewBoolGlobalSetting(
 		"history.outboundProcessorEnabled",
 		false,
@@ -1962,28 +1651,6 @@
 		4,
 		`OutboundQueueMaxReaderCount is the max number of readers in one multi-cursor outbound queue`,
 	)
-=======
-	// OutboundProcessorEnabled enables starting the outbound queue processor.
-	OutboundProcessorEnabled = "history.outboundProcessorEnabled"
-	// OutboundTaskBatchSize is batch size for outboundQueueFactory
-	OutboundTaskBatchSize = "history.outboundTaskBatchSize"
-	// OutboundProcessorMaxPollRPS is max poll rate per second for outboundQueueFactory
-	OutboundProcessorMaxPollRPS = "history.outboundProcessorMaxPollRPS"
-	// OutboundProcessorMaxPollHostRPS is max poll rate per second for all outboundQueueFactory on a host
-	OutboundProcessorMaxPollHostRPS = "history.outboundProcessorMaxPollHostRPS"
-	// OutboundProcessorMaxPollInterval max poll interval for outboundQueueFactory
-	OutboundProcessorMaxPollInterval = "history.outboundProcessorMaxPollInterval"
-	// OutboundProcessorMaxPollIntervalJitterCoefficient is the max poll interval jitter coefficient
-	OutboundProcessorMaxPollIntervalJitterCoefficient = "history.outboundProcessorMaxPollIntervalJitterCoefficient"
-	// OutboundProcessorUpdateAckInterval is update interval for outboundQueueFactory
-	OutboundProcessorUpdateAckInterval = "history.outboundProcessorUpdateAckInterval"
-	// OutboundProcessorUpdateAckIntervalJitterCoefficient is the update interval jitter coefficient
-	OutboundProcessorUpdateAckIntervalJitterCoefficient = "history.outboundProcessorUpdateAckIntervalJitterCoefficient"
-	// OutboundProcessorPollBackoffInterval is the poll backoff interval if task redispatcher's size exceeds limit for outboundQueueFactory
-	OutboundProcessorPollBackoffInterval = "history.outboundProcessorPollBackoffInterval"
-	// OutboundQueueMaxReaderCount is the max number of readers in one multi-cursor outbound queue
-	OutboundQueueMaxReaderCount = "history.outboundQueueMaxReaderCount"
->>>>>>> 46dde3bf
 
 	VisibilityTaskBatchSize = NewIntGlobalSetting(
 		"history.visibilityTaskBatchSize",
@@ -2284,7 +1951,6 @@
 		`MutableStateChecksumInvalidateBefore is the epoch timestamp before which all checksums are to be discarded`,
 	)
 
-<<<<<<< HEAD
 	ReplicationTaskFetcherParallelism = NewIntGlobalSetting(
 		"history.ReplicationTaskFetcherParallelism",
 		4,
@@ -2420,65 +2086,6 @@
 		false,
 		`EnableReplicateLocalGeneratedEvents is a feature flag for replicating locally generated events`,
 	)
-=======
-	// ReplicationTaskFetcherParallelism determines how many go routines we spin up for fetching tasks
-	ReplicationTaskFetcherParallelism = "history.ReplicationTaskFetcherParallelism"
-	// ReplicationTaskFetcherAggregationInterval determines how frequently the fetch requests are sent
-	ReplicationTaskFetcherAggregationInterval = "history.ReplicationTaskFetcherAggregationInterval"
-	// ReplicationTaskFetcherTimerJitterCoefficient is the jitter for fetcher timer
-	ReplicationTaskFetcherTimerJitterCoefficient = "history.ReplicationTaskFetcherTimerJitterCoefficient"
-	// ReplicationTaskFetcherErrorRetryWait is the wait time when fetcher encounters error
-	ReplicationTaskFetcherErrorRetryWait = "history.ReplicationTaskFetcherErrorRetryWait"
-	// ReplicationTaskProcessorErrorRetryWait is the initial retry wait when we see errors in applying replication tasks
-	ReplicationTaskProcessorErrorRetryWait = "history.ReplicationTaskProcessorErrorRetryWait"
-	// ReplicationTaskProcessorErrorRetryBackoffCoefficient is the retry wait backoff time coefficient
-	ReplicationTaskProcessorErrorRetryBackoffCoefficient = "history.ReplicationTaskProcessorErrorRetryBackoffCoefficient"
-	// ReplicationTaskProcessorErrorRetryMaxInterval is the retry wait backoff max duration
-	ReplicationTaskProcessorErrorRetryMaxInterval = "history.ReplicationTaskProcessorErrorRetryMaxInterval"
-	// ReplicationTaskProcessorErrorRetryMaxAttempts is the max retry attempts for applying replication tasks
-	ReplicationTaskProcessorErrorRetryMaxAttempts = "history.ReplicationTaskProcessorErrorRetryMaxAttempts"
-	// ReplicationTaskProcessorErrorRetryExpiration is the max retry duration for applying replication tasks
-	ReplicationTaskProcessorErrorRetryExpiration = "history.ReplicationTaskProcessorErrorRetryExpiration"
-	// ReplicationTaskProcessorNoTaskInitialWait is the wait time when not ask is returned
-	ReplicationTaskProcessorNoTaskInitialWait = "history.ReplicationTaskProcessorNoTaskInitialWait"
-	// ReplicationTaskProcessorCleanupInterval determines how frequently the cleanup replication queue
-	ReplicationTaskProcessorCleanupInterval = "history.ReplicationTaskProcessorCleanupInterval"
-	// ReplicationTaskProcessorCleanupJitterCoefficient is the jitter for cleanup timer
-	ReplicationTaskProcessorCleanupJitterCoefficient = "history.ReplicationTaskProcessorCleanupJitterCoefficient"
-	// ReplicationTaskProcessorHostQPS is the qps of task processing rate limiter on host level
-	ReplicationTaskProcessorHostQPS = "history.ReplicationTaskProcessorHostQPS"
-	// ReplicationTaskProcessorShardQPS is the qps of task processing rate limiter on shard level
-	ReplicationTaskProcessorShardQPS = "history.ReplicationTaskProcessorShardQPS"
-	// ReplicationEnableDLQMetrics is the flag to emit DLQ metrics
-	ReplicationEnableDLQMetrics = "history.ReplicationEnableDLQMetrics"
-	// ReplicationEnableUpdateWithNewTaskMerge is the flag controlling whether replication task merging logic
-	// should be enabled for non continuedAsNew workflow UpdateWithNew case.
-	ReplicationEnableUpdateWithNewTaskMerge = "history.ReplicationEnableUpdateWithNewTaskMerge"
-	// HistoryTaskDLQEnabled enables the history task DLQ. This applies to internal tasks like transfer and timer tasks.
-	// Do not turn this on if you aren't using Cassandra as the history task DLQ is not implemented for other databases.
-	HistoryTaskDLQEnabled = "history.TaskDLQEnabled"
-	// HistoryTaskDLQUnexpectedErrorAttempts is the number of task execution attempts before sending the task to DLQ.
-	HistoryTaskDLQUnexpectedErrorAttempts = "history.TaskDLQUnexpectedErrorAttempts"
-	// HistoryTaskDLQInternalErrors causes history task processing to send tasks failing with serviceerror.Internal to
-	// the dlq (or will drop them if not enabled)
-	HistoryTaskDLQInternalErrors = "history.TaskDLQInternalErrors"
-	// HistoryTaskDLQErrorPattern specifies a regular expression. If a task processing error matches with this regex,
-	// that task will be sent to DLQ.
-	HistoryTaskDLQErrorPattern = "history.TaskDLQErrorPattern"
-
-	// ReplicationStreamSyncStatusDuration sync replication status duration
-	ReplicationStreamSyncStatusDuration = "history.ReplicationStreamSyncStatusDuration"
-	// ReplicationProcessorSchedulerQueueSize is the replication task executor queue size
-	ReplicationProcessorSchedulerQueueSize = "history.ReplicationProcessorSchedulerQueueSize"
-	// ReplicationProcessorSchedulerWorkerCount is the replication task executor worker count
-	ReplicationProcessorSchedulerWorkerCount = "history.ReplicationProcessorSchedulerWorkerCount"
-	// EnableEagerNamespaceRefresher is a feature flag for eagerly refresh namespace during processing replication task
-	EnableEagerNamespaceRefresher = "history.EnableEagerNamespaceRefresher"
-	// EnableReplicationTaskBatching is a feature flag for batching replicate history event task
-	EnableReplicationTaskBatching = "history.EnableReplicationTaskBatching"
-	// EnableReplicateLocalGeneratedEvents is a feature flag for replicating locally generated events
-	EnableReplicateLocalGeneratedEvents = "history.EnableReplicateLocalGeneratedEvents"
->>>>>>> 46dde3bf
 
 	// keys for worker
 

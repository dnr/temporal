--- conflicted
+++ resolved
@@ -64,38 +64,6 @@
 	//   TaskQueue func(namespace string, taskQueue string, taskType enumspb.TaskQueueType)  (matching task queue)
 	//   TaskType func(taskType enumspsb.TaskType)  (history task type)
 	//   ShardID func(shardID int32)
-<<<<<<< HEAD
-=======
-	BoolPropertyFn                          func() bool
-	BoolPropertyFnWithNamespaceFilter       func(namespace string) bool
-	BoolPropertyFnWithNamespaceIDFilter     func(namespaceID string) bool
-	BoolPropertyFnWithTaskQueueFilter       func(namespace string, taskQueue string, taskType enumspb.TaskQueueType) bool
-	BoolPropertyFnWithDestinationFilter     func(namespaceID string, destination string) bool
-	DurationPropertyFn                      func() time.Duration
-	DurationPropertyFnWithNamespaceFilter   func(namespace string) time.Duration
-	DurationPropertyFnWithNamespaceIDFilter func(namespaceID string) time.Duration
-	DurationPropertyFnWithShardIDFilter     func(shardID int32) time.Duration
-	DurationPropertyFnWithTaskQueueFilter   func(namespace string, taskQueue string, taskType enumspb.TaskQueueType) time.Duration
-	DurationPropertyFnWithTaskTypeFilter    func(task enumsspb.TaskType) time.Duration
-	DurationPropertyFnWithDestinationFilter func(namespaceID string, destination string) time.Duration
-	FloatPropertyFn                         func() float64
-	FloatPropertyFnWithNamespaceFilter      func(namespace string) float64
-	FloatPropertyFnWithShardIDFilter        func(shardID int32) float64
-	FloatPropertyFnWithTaskQueueFilter      func(namespace string, taskQueue string, taskType enumspb.TaskQueueType) float64
-	FloatPropertyFnWithDestinationFilter    func(namespaceID string, destination string) float64
-	IntPropertyFn                           func() int
-	IntPropertyFnWithNamespaceFilter        func(namespace string) int
-	IntPropertyFnWithShardIDFilter          func(shardID int32) int
-	IntPropertyFnWithTaskQueueFilter        func(namespace string, taskQueue string, taskType enumspb.TaskQueueType) int
-	IntPropertyFnWithDestinationFilter      func(namespaceID string, destination string) int
-	MapPropertyFn                           func() map[string]any
-	MapPropertyFnWithNamespaceFilter        func(namespace string) map[string]any
-	MapPropertyFnWithDestinationFilter      func(namespaceID string, destination string) map[string]any
-	StringPropertyFn                        func() string
-	StringPropertyFnWithNamespaceFilter     func(namespace string) string
-	StringPropertyFnWithNamespaceIDFilter   func(namespaceID string) string
-	StringPropertyFnWithDestinationFilter   func(namespaceID string, destination string) string
->>>>>>> 3fb61d7b
 )
 
 const (
@@ -124,391 +92,6 @@
 	return errCount < errCountLogThreshold || errCount%errCountLogThreshold == 0
 }
 
-<<<<<<< HEAD
-=======
-// GetIntProperty gets property and asserts that it's an integer
-func (c *Collection) GetIntProperty(key Key, defaultValue any) IntPropertyFn {
-	return func() int {
-		return matchAndConvert(
-			c,
-			key,
-			defaultValue,
-			globalPrecedence(),
-			convertInt,
-		)
-	}
-}
-
-// GetIntPropertyFilteredByNamespace gets property with namespace filter and asserts that it's an integer
-func (c *Collection) GetIntPropertyFilteredByNamespace(key Key, defaultValue any) IntPropertyFnWithNamespaceFilter {
-	return func(namespace string) int {
-		return matchAndConvert(
-			c,
-			key,
-			defaultValue,
-			namespacePrecedence(namespace),
-			convertInt,
-		)
-	}
-}
-
-// GetIntPropertyFilteredByTaskQueueInfo gets property with taskQueueInfo as filters and asserts that it's an integer
-func (c *Collection) GetIntPropertyFilteredByTaskQueueInfo(key Key, defaultValue any) IntPropertyFnWithTaskQueueFilter {
-	return func(namespace string, taskQueue string, taskType enumspb.TaskQueueType) int {
-		return matchAndConvert(
-			c,
-			key,
-			defaultValue,
-			taskQueuePrecedence(namespace, taskQueue, taskType),
-			convertInt,
-		)
-	}
-}
-
-// GetIntPropertyFilteredByShardID gets property with shardID as filter and asserts that it's an integer
-func (c *Collection) GetIntPropertyFilteredByShardID(key Key, defaultValue any) IntPropertyFnWithShardIDFilter {
-	return func(shardID int32) int {
-		return matchAndConvert(
-			c,
-			key,
-			defaultValue,
-			shardIDPrecedence(shardID),
-			convertInt,
-		)
-	}
-}
-
-// GetFloat64Property gets property and asserts that it's a float64
-func (c *Collection) GetFloat64Property(key Key, defaultValue any) FloatPropertyFn {
-	return func() float64 {
-		return matchAndConvert(
-			c,
-			key,
-			defaultValue,
-			globalPrecedence(),
-			convertFloat,
-		)
-	}
-}
-
-// GetFloat64PropertyFilteredByShardID gets property with shardID filter and asserts that it's a float64
-func (c *Collection) GetFloat64PropertyFilteredByShardID(key Key, defaultValue any) FloatPropertyFnWithShardIDFilter {
-	return func(shardID int32) float64 {
-		return matchAndConvert(
-			c,
-			key,
-			defaultValue,
-			shardIDPrecedence(shardID),
-			convertFloat,
-		)
-	}
-}
-
-// GetFloatPropertyFilteredByNamespace gets property with namespace filter and asserts that it's a float64
-func (c *Collection) GetFloatPropertyFilteredByNamespace(key Key, defaultValue any) FloatPropertyFnWithNamespaceFilter {
-	return func(namespace string) float64 {
-		return matchAndConvert(
-			c,
-			key,
-			defaultValue,
-			namespacePrecedence(namespace),
-			convertFloat,
-		)
-	}
-}
-
-// GetFloatPropertyFilteredByTaskQueueInfo gets property with taskQueueInfo as filters and asserts that it's a float64
-func (c *Collection) GetFloatPropertyFilteredByTaskQueueInfo(key Key, defaultValue any) FloatPropertyFnWithTaskQueueFilter {
-	return func(namespace string, taskQueue string, taskType enumspb.TaskQueueType) float64 {
-		return matchAndConvert(
-			c,
-			key,
-			defaultValue,
-			taskQueuePrecedence(namespace, taskQueue, taskType),
-			convertFloat,
-		)
-	}
-}
-
-// GetDurationProperty gets property and asserts that it's a duration
-func (c *Collection) GetDurationProperty(key Key, defaultValue any) DurationPropertyFn {
-	return func() time.Duration {
-		return matchAndConvert(
-			c,
-			key,
-			defaultValue,
-			globalPrecedence(),
-			convertDuration,
-		)
-	}
-}
-
-// GetDurationPropertyFilteredByNamespace gets property with namespace filter and asserts that it's a duration
-func (c *Collection) GetDurationPropertyFilteredByNamespace(key Key, defaultValue any) DurationPropertyFnWithNamespaceFilter {
-	return func(namespace string) time.Duration {
-		return matchAndConvert(
-			c,
-			key,
-			defaultValue,
-			namespacePrecedence(namespace),
-			convertDuration,
-		)
-	}
-}
-
-// GetDurationPropertyFilteredByNamespaceID gets property with namespaceID filter and asserts that it's a duration
-func (c *Collection) GetDurationPropertyFilteredByNamespaceID(key Key, defaultValue any) DurationPropertyFnWithNamespaceIDFilter {
-	return func(namespaceID string) time.Duration {
-		return matchAndConvert(
-			c,
-			key,
-			defaultValue,
-			namespaceIDPrecedence(namespaceID),
-			convertDuration,
-		)
-	}
-}
-
-// GetDurationPropertyFilteredByTaskQueueInfo gets property with taskQueueInfo as filters and asserts that it's a duration
-func (c *Collection) GetDurationPropertyFilteredByTaskQueueInfo(key Key, defaultValue any) DurationPropertyFnWithTaskQueueFilter {
-	return func(namespace string, taskQueue string, taskType enumspb.TaskQueueType) time.Duration {
-		return matchAndConvert(
-			c,
-			key,
-			defaultValue,
-			taskQueuePrecedence(namespace, taskQueue, taskType),
-			convertDuration,
-		)
-	}
-}
-
-// GetDurationPropertyFilteredByShardID gets property with shardID id as filter and asserts that it's a duration
-func (c *Collection) GetDurationPropertyFilteredByShardID(key Key, defaultValue any) DurationPropertyFnWithShardIDFilter {
-	return func(shardID int32) time.Duration {
-		return matchAndConvert(
-			c,
-			key,
-			defaultValue,
-			shardIDPrecedence(shardID),
-			convertDuration,
-		)
-	}
-}
-
-// GetDurationPropertyFilteredByTaskType gets property with task type as filters and asserts that it's a duration
-func (c *Collection) GetDurationPropertyFilteredByTaskType(key Key, defaultValue any) DurationPropertyFnWithTaskTypeFilter {
-	return func(taskType enumsspb.TaskType) time.Duration {
-		return matchAndConvert(
-			c,
-			key,
-			defaultValue,
-			taskTypePrecedence(taskType),
-			convertDuration,
-		)
-	}
-}
-
-// GetBoolProperty gets property and asserts that it's a bool
-func (c *Collection) GetBoolProperty(key Key, defaultValue any) BoolPropertyFn {
-	return func() bool {
-		return matchAndConvert(
-			c,
-			key,
-			defaultValue,
-			globalPrecedence(),
-			convertBool,
-		)
-	}
-}
-
-// GetStringProperty gets property and asserts that it's a string
-func (c *Collection) GetStringProperty(key Key, defaultValue any) StringPropertyFn {
-	return func() string {
-		return matchAndConvert(
-			c,
-			key,
-			defaultValue,
-			globalPrecedence(),
-			convertString,
-		)
-	}
-}
-
-// GetMapProperty gets property and asserts that it's a map
-func (c *Collection) GetMapProperty(key Key, defaultValue any) MapPropertyFn {
-	return func() map[string]interface{} {
-		return matchAndConvert(
-			c,
-			key,
-			defaultValue,
-			globalPrecedence(),
-			convertMap,
-		)
-	}
-}
-
-// GetStringPropertyFnWithNamespaceFilter gets property with namespace filter and asserts that it's a string
-func (c *Collection) GetStringPropertyFnWithNamespaceFilter(key Key, defaultValue any) StringPropertyFnWithNamespaceFilter {
-	return func(namespace string) string {
-		return matchAndConvert(
-			c,
-			key,
-			defaultValue,
-			namespacePrecedence(namespace),
-			convertString,
-		)
-	}
-}
-
-// GetStringPropertyFnWithNamespaceIDFilter gets property with namespace ID filter and asserts that it's a string
-func (c *Collection) GetStringPropertyFnWithNamespaceIDFilter(key Key, defaultValue any) StringPropertyFnWithNamespaceIDFilter {
-	return func(namespaceID string) string {
-		return matchAndConvert(
-			c,
-			key,
-			defaultValue,
-			namespaceIDPrecedence(namespaceID),
-			convertString,
-		)
-	}
-}
-
-// GetMapPropertyFnWithNamespaceFilter gets property and asserts that it's a map
-func (c *Collection) GetMapPropertyFnWithNamespaceFilter(key Key, defaultValue any) MapPropertyFnWithNamespaceFilter {
-	return func(namespace string) map[string]interface{} {
-		return matchAndConvert(
-			c,
-			key,
-			defaultValue,
-			namespacePrecedence(namespace),
-			convertMap,
-		)
-	}
-}
-
-// GetBoolPropertyFnWithNamespaceFilter gets property with namespace filter and asserts that it's a bool
-func (c *Collection) GetBoolPropertyFnWithNamespaceFilter(key Key, defaultValue any) BoolPropertyFnWithNamespaceFilter {
-	return func(namespace string) bool {
-		return matchAndConvert(
-			c,
-			key,
-			defaultValue,
-			namespacePrecedence(namespace),
-			convertBool,
-		)
-	}
-}
-
-// GetBoolPropertyFnWithNamespaceIDFilter gets property with namespaceID filter and asserts that it's a bool
-func (c *Collection) GetBoolPropertyFnWithNamespaceIDFilter(key Key, defaultValue any) BoolPropertyFnWithNamespaceIDFilter {
-	return func(namespaceID string) bool {
-		return matchAndConvert(
-			c,
-			key,
-			defaultValue,
-			namespaceIDPrecedence(namespaceID),
-			convertBool,
-		)
-	}
-}
-
-// GetBoolPropertyFilteredByTaskQueueInfo gets property with taskQueueInfo as filters and asserts that it's a bool
-func (c *Collection) GetBoolPropertyFilteredByTaskQueueInfo(key Key, defaultValue any) BoolPropertyFnWithTaskQueueFilter {
-	return func(namespace string, taskQueue string, taskType enumspb.TaskQueueType) bool {
-		return matchAndConvert(
-			c,
-			key,
-			defaultValue,
-			taskQueuePrecedence(namespace, taskQueue, taskType),
-			convertBool,
-		)
-	}
-}
-
-// GetBoolPropertyFilteredByDestination gets property with destination as filter and asserts that it's a bool
-func (c *Collection) GetBoolPropertyFilteredByDestination(key Key, defaultValue any) BoolPropertyFnWithDestinationFilter {
-	return func(namespaceID string, destination string) bool {
-		return matchAndConvert(
-			c,
-			key,
-			defaultValue,
-			destinationPrecedence(namespaceID, destination),
-			convertBool,
-		)
-	}
-}
-
-// GetDurationPropertyFilteredByDestination gets property with destination as filter and asserts that it's a duration
-func (c *Collection) GetDurationPropertyFilteredByDestination(key Key, defaultValue any) DurationPropertyFnWithDestinationFilter {
-	return func(namespaceID string, destination string) time.Duration {
-		return matchAndConvert(
-			c,
-			key,
-			defaultValue,
-			destinationPrecedence(namespaceID, destination),
-			convertDuration,
-		)
-	}
-}
-
-// GetFloatPropertyFilteredByDestination gets property with destination as filter and asserts that it's a float64
-func (c *Collection) GetFloatPropertyFilteredByDestination(key Key, defaultValue any) FloatPropertyFnWithDestinationFilter {
-	return func(namespaceID string, destination string) float64 {
-		return matchAndConvert(
-			c,
-			key,
-			defaultValue,
-			destinationPrecedence(namespaceID, destination),
-			convertFloat,
-		)
-	}
-}
-
-// GetIntPropertyFilteredByDestination gets property with destination as filter and asserts that it's a integer
-func (c *Collection) GetIntPropertyFilteredByDestination(key Key, defaultValue any) IntPropertyFnWithDestinationFilter {
-	return func(namespaceID string, destination string) int {
-		return matchAndConvert(
-			c,
-			key,
-			defaultValue,
-			destinationPrecedence(namespaceID, destination),
-			convertInt,
-		)
-	}
-}
-
-// GetMapPropertyFilteredByDestination gets property with destination as filter and asserts that it's a map
-func (c *Collection) GetMapPropertyFilteredByDestination(key Key, defaultValue any) MapPropertyFnWithDestinationFilter {
-	return func(namespaceID string, destination string) map[string]any {
-		return matchAndConvert(
-			c,
-			key,
-			defaultValue,
-			destinationPrecedence(namespaceID, destination),
-			convertMap,
-		)
-	}
-}
-
-// GetStringPropertyFilteredByDestination gets property with destination as filter and asserts that it's a string
-func (c *Collection) GetStringPropertyFilteredByDestination(key Key, defaultValue any) StringPropertyFnWithDestinationFilter {
-	return func(namespaceID string, destination string) string {
-		return matchAndConvert(
-			c,
-			key,
-			defaultValue,
-			destinationPrecedence(namespaceID, destination),
-			convertString,
-		)
-	}
-}
-
-// Task queue partitions use a dedicated function to handle defaults.
-func (c *Collection) GetTaskQueuePartitionsProperty(key Key) IntPropertyFnWithTaskQueueFilter {
-	return c.GetIntPropertyFilteredByTaskQueueInfo(key, defaultNumTaskQueuePartitions)
-}
-
->>>>>>> 3fb61d7b
 func (c *Collection) HasKey(key Key) bool {
 	cvs := c.client.GetValue(key)
 	return len(cvs) > 0
@@ -608,10 +191,7 @@
 	}
 }
 
-<<<<<<< HEAD
-func precedenceShardID(shardID int32) []Constraints {
-=======
-func destinationPrecedence(namespaceID string, destination string) []Constraints {
+func precedenceDestination(namespaceID string, destination string) []Constraints {
 	return []Constraints{
 		{NamespaceID: namespaceID, Destination: destination},
 		{Destination: destination},
@@ -620,8 +200,7 @@
 	}
 }
 
-func shardIDPrecedence(shardID int32) []Constraints {
->>>>>>> 3fb61d7b
+func precedenceShardID(shardID int32) []Constraints {
 	return []Constraints{
 		{ShardID: shardID},
 		{},

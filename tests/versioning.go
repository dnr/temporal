// The MIT License
//
// Copyright (c) 2020 Temporal Technologies Inc.  All rights reserved.
//
// Copyright (c) 2020 Uber Technologies, Inc.
//
// Permission is hereby granted, free of charge, to any person obtaining a copy
// of this software and associated documentation files (the "Software"), to deal
// in the Software without restriction, including without limitation the rights
// to use, copy, modify, merge, publish, distribute, sublicense, and/or sell
// copies of the Software, and to permit persons to whom the Software is
// furnished to do so, subject to the following conditions:
//
// The above copyright notice and this permission notice shall be included in
// all copies or substantial portions of the Software.
//
// THE SOFTWARE IS PROVIDED "AS IS", WITHOUT WARRANTY OF ANY KIND, EXPRESS OR
// IMPLIED, INCLUDING BUT NOT LIMITED TO THE WARRANTIES OF MERCHANTABILITY,
// FITNESS FOR A PARTICULAR PURPOSE AND NONINFRINGEMENT. IN NO EVENT SHALL THE
// AUTHORS OR COPYRIGHT HOLDERS BE LIABLE FOR ANY CLAIM, DAMAGES OR OTHER
// LIABILITY, WHETHER IN AN ACTION OF CONTRACT, TORT OR OTHERWISE, ARISING FROM,
// OUT OF OR IN CONNECTION WITH THE SOFTWARE OR THE USE OR OTHER DEALINGS IN
// THE SOFTWARE.

// nolint:revive
package tests

import (
	"context"
	"errors"
	"fmt"
	"strings"
	"sync/atomic"
	"time"

	"github.com/dgryski/go-farm"
	"github.com/stretchr/testify/require"
	"go.temporal.io/server/common/searchattribute"
	"go.temporal.io/server/common/tqid"
	"go.temporal.io/server/common/worker_versioning"
	"google.golang.org/protobuf/types/known/durationpb"

	commandpb "go.temporal.io/api/command/v1"
	commonpb "go.temporal.io/api/common/v1"
	enumspb "go.temporal.io/api/enums/v1"
	"go.temporal.io/api/serviceerror"
	taskqueuepb "go.temporal.io/api/taskqueue/v1"
	"go.temporal.io/api/workflowservice/v1"
	"go.temporal.io/sdk/activity"
	sdkclient "go.temporal.io/sdk/client"
	"go.temporal.io/sdk/temporal"
	"go.temporal.io/sdk/worker"
	"go.temporal.io/sdk/workflow"
	"go.temporal.io/server/api/adminservice/v1"
	"go.temporal.io/server/api/matchingservice/v1"
	persistencespb "go.temporal.io/server/api/persistence/v1"
	"go.temporal.io/server/common/dynamicconfig"
	"go.temporal.io/server/common/log/tag"
)

type VersioningIntegSuite struct {
	// override suite.Suite.Assertions with require.Assertions; this means that s.NotNil(nil) will stop the test,
	// not merely log an error
	*require.Assertions
	FunctionalTestBase
	sdkClient sdkclient.Client
}

const (
	partitionTreeDegree = 3
	longPollTime        = 5 * time.Second
	// use > 2 pollers by default to expose more timing situations
	numPollers = 4
)

func (s *VersioningIntegSuite) SetupSuite() {
	s.dynamicConfigOverrides = SettingsToKeys(map[dynamicconfig.GenericSetting]any{
		dynamicconfig.FrontendEnableWorkerVersioningDataAPIs:     true,
		dynamicconfig.FrontendEnableWorkerVersioningWorkflowAPIs: true,
		dynamicconfig.FrontendEnableWorkerVersioningRuleAPIs:     true,
		dynamicconfig.MatchingForwarderMaxChildrenPerNode:        partitionTreeDegree,
		dynamicconfig.TaskQueuesPerBuildIdLimit:                  3,

		dynamicconfig.AssignmentRuleLimitPerQueue:              10,
		dynamicconfig.RedirectRuleLimitPerQueue:                10,
		dynamicconfig.RedirectRuleChainLimitPerQueue:           10,
		dynamicconfig.MatchingDeletedRuleRetentionTime:         24 * time.Hour,
		dynamicconfig.ReachabilityBuildIdVisibilityGracePeriod: 3 * time.Minute,
		dynamicconfig.ReachabilityQueryBuildIdLimit:            4,

		// Make sure we don't hit the rate limiter in tests
		dynamicconfig.FrontendGlobalNamespaceNamespaceReplicationInducingAPIsRPS:                1000,
		dynamicconfig.FrontendMaxNamespaceNamespaceReplicationInducingAPIsBurstRatioPerInstance: 1,
		dynamicconfig.FrontendNamespaceReplicationInducingAPIsRPS:                               1000,

		// The dispatch tests below rely on being able to see the effects of changing
		// versioning data relatively quickly. In general, we only promise to act on new
		// versioning data "soon", i.e. after a long poll interval. We can reduce the long poll
		// interval so that we don't have to wait so long.
		// TODO: update this comment. it may be outdated and/or misleading.
		dynamicconfig.MatchingLongPollExpirationInterval: longPollTime,
<<<<<<< HEAD
	})
=======

		// this is overridden for tests using testWithMatchingBehavior
		dynamicconfig.MatchingNumTaskqueueReadPartitions:  4,
		dynamicconfig.MatchingNumTaskqueueWritePartitions: 4,
	}
>>>>>>> 46dde3bf
	s.setupSuite("testdata/es_cluster.yaml")
}

func (s *VersioningIntegSuite) TearDownSuite() {
	s.tearDownSuite()
}

func (s *VersioningIntegSuite) SetupTest() {
	// Have to define our overridden assertions in the test setup. If we did it earlier, s.T() will return nil
	s.Assertions = require.New(s.T())

	sdkClient, err := sdkclient.Dial(sdkclient.Options{
		HostPort:  s.hostPort,
		Namespace: s.namespace,
	})
	if err != nil {
		s.Logger.Fatal("Error when creating SDK client", tag.Error(err))
	}
	s.sdkClient = sdkClient
}

func (s *VersioningIntegSuite) TearDownTest() {
	s.sdkClient.Close()
}

func (s *VersioningIntegSuite) TestVersionRuleConflictToken() {
	ctx := NewContext()
	tq := "test-conflict-token"

	// nil token --> fail
	s.insertAssignmentRule(ctx, tq, "1", 0, nil, false)

	// correct token from List --> success
	cT1 := s.getVersioningRules(ctx, tq).GetConflictToken()
	cT2 := s.insertAssignmentRule(ctx, tq, "2", 0, cT1, true)

	// confirm token changed on insert but not on list
	cT3 := s.getVersioningRules(ctx, tq).GetConflictToken()
	s.NotEqual(cT1, cT2)
	s.Equal(cT2, cT3)

	// correct token from List or most recent mutation --> success
	cT4 := s.insertAssignmentRule(ctx, tq, "3", 0, cT2, true)
	s.getVersioningRules(ctx, tq)

	// wrong token fails, same request with nil token also fails
	s.insertAssignmentRule(ctx, tq, "4", 0, cT1, false)
	s.insertAssignmentRule(ctx, tq, "4", 0, nil, false)

	// wrong token fails, same request with correct token from Update succeeds
	s.replaceAssignmentRule(ctx, tq, "20", 0, cT2, false)
	cT5 := s.replaceAssignmentRule(ctx, tq, "20", 0, cT4, true)
	cT6 := s.getVersioningRules(ctx, tq).GetConflictToken()

	// confirm that list didn't change the conflict token again
	s.Equal(cT5, cT6)

	// wrong token fails, same request with correct token from List succeeds
	s.deleteAssignmentRule(ctx, tq, 0, cT4, false)
	s.deleteAssignmentRule(ctx, tq, 0, cT6, true)

	// nil token fails
	s.deleteAssignmentRule(ctx, tq, 0, nil, false)
}

func (s *VersioningIntegSuite) TestAssignmentRuleInsert() {
	// setup
	ctx := NewContext()
	tq := "test-assignment-rule-insert"

	// get initial conflict token
	cT := s.getVersioningRules(ctx, tq).GetConflictToken()

	// success
	cT = s.insertAssignmentRule(ctx, tq, "1", 0, cT, true)
	res1 := s.getVersioningRules(ctx, tq)
	s.Equal("1", res1.GetAssignmentRules()[0].GetRule().GetTargetBuildId())

	// failure due to out of bounds index
	s.insertAssignmentRule(ctx, tq, "2", -1, cT, false)
	s.Equal(res1, s.getVersioningRules(ctx, tq))

	// success with conflict token returned by last successful call, same as above
	s.insertAssignmentRule(ctx, tq, "2", 1, cT, true)
	s.Equal("2", s.getVersioningRules(ctx, tq).GetAssignmentRules()[1].GetRule().GetTargetBuildId())
}

func (s *VersioningIntegSuite) TestAssignmentRuleReplace() {
	// setup
	ctx := NewContext()
	tq := "test-assignment-rule-replace"

	// get initial conflict token + do initial inserts
	cT := s.getVersioningRules(ctx, tq).GetConflictToken()
	cT = s.insertAssignmentRule(ctx, tq, "1", 0, cT, true)
	cT = s.insertAssignmentRule(ctx, tq, "2", 0, cT, true)

	// success
	cT = s.replaceAssignmentRule(ctx, tq, "3", 0, cT, true)
	res := s.getVersioningRules(ctx, tq)
	s.Equal("3", res.GetAssignmentRules()[0].GetRule().GetTargetBuildId())

	// failure due to index out of bounds
	s.replaceAssignmentRule(ctx, tq, "4", 10, cT, false)
	s.Equal(res, s.getVersioningRules(ctx, tq))

	// success with conflict token returned by last successful call, same as above
	s.replaceAssignmentRule(ctx, tq, "4", 0, cT, true)
	s.Equal("4", s.getVersioningRules(ctx, tq).GetAssignmentRules()[0].GetRule().GetTargetBuildId())
}

func (s *VersioningIntegSuite) TestAssignmentRuleDelete() {
	// setup
	ctx := NewContext()
	tq := "test-assignment-rule-delete"

	// get initial conflict token + do initial inserts
	cT := s.getVersioningRules(ctx, tq).GetConflictToken()
	cT = s.insertAssignmentRule(ctx, tq, "1", 0, cT, true)
	cT = s.insertAssignmentRule(ctx, tq, "2", 0, cT, true)

	// success
	cT = s.deleteAssignmentRule(ctx, tq, 0, cT, true)
	res := s.getVersioningRules(ctx, tq)
	s.Equal(1, len(res.GetAssignmentRules()))

	// failure due to requirement that once an unconditional rule exists, at least one must always exist
	s.deleteAssignmentRule(ctx, tq, 0, cT, false)
	s.Equal(res, s.getVersioningRules(ctx, tq))

	// insert another rule to prove that the conflict token was not the issue above
	cT = s.insertAssignmentRule(ctx, tq, "2", 0, cT, true)

	// delete again, success
	s.deleteAssignmentRule(ctx, tq, 0, cT, true)
	s.Equal(1, len(res.GetAssignmentRules()))

}

func (s *VersioningIntegSuite) TestRedirectRuleInsert() {
	// setup
	ctx := NewContext()
	tq := "test-redirect-rule-insert"

	// get initial conflict token
	cT := s.getVersioningRules(ctx, tq).GetConflictToken()

	// success
	cT = s.insertRedirectRule(ctx, tq, "1", "0", cT, true)
	res := s.getVersioningRules(ctx, tq)
	rulesMap := mkRedirectRulesMap(res.GetCompatibleRedirectRules())
	s.Contains(rulesMap, "1")
	s.Equal(rulesMap["1"], "0")

	// failure due to cycle
	s.insertRedirectRule(ctx, tq, "0", "1", cT, false)
	s.Equal(res, s.getVersioningRules(ctx, tq))

	// success with same conflict token but no cycle
	s.insertRedirectRule(ctx, tq, "0", "2", cT, true)
}

func (s *VersioningIntegSuite) TestRedirectRuleReplace() {
	// setup
	ctx := NewContext()
	tq := "test-redirect-rule-replace"

	// get initial conflict token + do initial insert
	cT := s.getVersioningRules(ctx, tq).GetConflictToken()
	cT = s.insertRedirectRule(ctx, tq, "1", "0", cT, true)

	// success
	cT = s.replaceRedirectRule(ctx, tq, "1", "2", cT, true)
	res := s.getVersioningRules(ctx, tq)
	rulesMap := mkRedirectRulesMap(res.GetCompatibleRedirectRules())
	s.Contains(rulesMap, "1")
	s.Equal(rulesMap["1"], "2")

	// failure due to source not found
	s.replaceRedirectRule(ctx, tq, "10", "3", cT, false)
	s.Equal(res, s.getVersioningRules(ctx, tq))

	// success with same conflict token and correct source
	s.replaceRedirectRule(ctx, tq, "1", "3", cT, true)
}

func (s *VersioningIntegSuite) TestRedirectRuleDelete() {
	// setup
	ctx := NewContext()
	tq := "test-redirect-rule-delete"

	// get initial conflict token + do initial inserts
	cT := s.getVersioningRules(ctx, tq).GetConflictToken()
	cT = s.insertRedirectRule(ctx, tq, "1", "0", cT, true)
	cT = s.insertRedirectRule(ctx, tq, "2", "0", cT, true)

	// success
	cT = s.deleteRedirectRule(ctx, tq, "1", cT, true)
	res := s.getVersioningRules(ctx, tq)
	s.Equal(1, len(res.GetCompatibleRedirectRules()))

	// failure due to source not found
	s.deleteRedirectRule(ctx, tq, "1", cT, false)
	s.Equal(res, s.getVersioningRules(ctx, tq))

	// success with same conflict token and valid source
	s.deleteRedirectRule(ctx, tq, "2", cT, true)
}

func (s *VersioningIntegSuite) TestCommitBuildID() {
	// setup
	ctx := NewContext()
	tq := "test-commit-build-id"

	// get initial conflict token
	cT := s.getVersioningRules(ctx, tq).GetConflictToken()

	// no recent poller --> failure
	s.commitBuildId(ctx, tq, "1", false, cT, false)

	// no recent poller + force --> success
	cT = s.commitBuildId(ctx, tq, "1", true, cT, true)
	res := s.getVersioningRules(ctx, tq)
	s.Equal(1, len(res.GetAssignmentRules()))
	s.Equal(0, len(res.GetCompatibleRedirectRules()))
	s.Equal("1", res.GetAssignmentRules()[0].GetRule().GetTargetBuildId())
	s.Equal(nil, res.GetAssignmentRules()[0].GetRule().GetRamp())

	// recent versioned poller on wrong build id --> failure
	s.registerWorkflowAndPollVersionedTaskQueue(tq, "3", true)
	s.commitBuildId(ctx, tq, "2", false, cT, false)

	// recent unversioned poller on build id 2 --> failure
	s.registerWorkflowAndPollVersionedTaskQueue(tq, "2", false)
	s.commitBuildId(ctx, tq, "2", false, cT, false)

	// recent versioned poller on build id 2 --> success
	s.registerWorkflowAndPollVersionedTaskQueue(tq, "2", true)
	s.commitBuildId(ctx, tq, "2", false, cT, true)
	res = s.getVersioningRules(ctx, tq)
	s.Equal(1, len(res.GetAssignmentRules()))
	s.Equal(0, len(res.GetCompatibleRedirectRules()))
	s.Equal("2", res.GetAssignmentRules()[0].GetRule().GetTargetBuildId())
	s.Equal(nil, res.GetAssignmentRules()[0].GetRule().GetRamp())
}

func mkRedirectRulesMap(redirectRules []*taskqueuepb.TimestampedCompatibleBuildIdRedirectRule) map[string]string {
	ret := make(map[string]string)
	for _, r := range redirectRules {
		rule := r.GetRule()
		ret[rule.GetSourceBuildId()] = rule.GetTargetBuildId()
	}
	return ret
}

func (s *VersioningIntegSuite) TestBasicVersionUpdate() {
	ctx := NewContext()
	tq := "functional-versioning-basic"

	foo := s.prefixed("foo")
	s.addNewDefaultBuildId(ctx, tq, foo)

	res2, err := s.engine.GetWorkerBuildIdCompatibility(ctx, &workflowservice.GetWorkerBuildIdCompatibilityRequest{
		Namespace: s.namespace,
		TaskQueue: tq,
	})
	s.NoError(err)
	s.NotNil(res2)
	s.Equal(foo, getCurrentDefault(res2))
}

func (s *VersioningIntegSuite) TestSeriesOfUpdates() {
	ctx := NewContext()
	tq := "functional-versioning-series"

	for i := 0; i < 10; i++ {
		s.addNewDefaultBuildId(ctx, tq, s.prefixed(fmt.Sprintf("foo-%d", i)))
	}
	s.addCompatibleBuildId(ctx, tq, s.prefixed("foo-2.1"), s.prefixed("foo-2"), false)

	res, err := s.engine.GetWorkerBuildIdCompatibility(ctx, &workflowservice.GetWorkerBuildIdCompatibilityRequest{
		Namespace: s.namespace,
		TaskQueue: tq,
	})
	s.NoError(err)
	s.NotNil(res)
	s.Equal(s.prefixed("foo-9"), getCurrentDefault(res))
	s.Equal(s.prefixed("foo-2.1"), res.GetMajorVersionSets()[2].GetBuildIds()[1])
	s.Equal(s.prefixed("foo-2"), res.GetMajorVersionSets()[2].GetBuildIds()[0])
}

func (s *VersioningIntegSuite) TestLinkToNonexistentCompatibleVersionReturnsNotFound() {
	ctx := NewContext()
	tq := "functional-versioning-compat-not-found"

	res, err := s.engine.UpdateWorkerBuildIdCompatibility(ctx, &workflowservice.UpdateWorkerBuildIdCompatibilityRequest{
		Namespace: s.namespace,
		TaskQueue: tq,
		Operation: &workflowservice.UpdateWorkerBuildIdCompatibilityRequest_AddNewCompatibleBuildId{
			AddNewCompatibleBuildId: &workflowservice.UpdateWorkerBuildIdCompatibilityRequest_AddNewCompatibleVersion{
				NewBuildId:                "foo",
				ExistingCompatibleBuildId: "i don't exist yo",
			},
		},
	})
	s.Error(err)
	s.Nil(res)
	s.IsType(&serviceerror.NotFound{}, err)
}

func (s *VersioningIntegSuite) TestVersioningStatePersistsAcrossUnload() {
	ctx := NewContext()
	tq := "functional-versioning-persists"

	s.addNewDefaultBuildId(ctx, tq, s.prefixed("foo"))

	// Unload task queue to make sure the data is there when we load it again.
	s.unloadTaskQueue(ctx, tq)

	res, err := s.engine.GetWorkerBuildIdCompatibility(ctx, &workflowservice.GetWorkerBuildIdCompatibilityRequest{
		Namespace: s.namespace,
		TaskQueue: tq,
	})
	s.NoError(err)
	s.NotNil(res)
	s.Equal(s.prefixed("foo"), getCurrentDefault(res))
}

func (s *VersioningIntegSuite) TestVersioningChangesPropagate() {
	ctx := NewContext()
	tq := "functional-versioning-propagate"

	// ensure at least two hops
	const partCount = 1 + partitionTreeDegree + partitionTreeDegree*partitionTreeDegree

	dc := s.testCluster.host.dcClient
	dc.OverrideValue(s.T(), dynamicconfig.MatchingNumTaskqueueReadPartitions, partCount)
	dc.OverrideValue(s.T(), dynamicconfig.MatchingNumTaskqueueWritePartitions, partCount)

	for _, buildId := range []string{"foo", "foo-v2", "foo-v3"} {
		s.addNewDefaultBuildId(ctx, tq, buildId)
		s.waitForVersionSetPropagation(ctx, tq, buildId)
	}
}

func (s *VersioningIntegSuite) TestMaxTaskQueuesPerBuildIdEnforced() {
	ctx := NewContext()
	buildId := fmt.Sprintf("b-%s", s.T().Name())
	// Map a 3 task queues to this build id and verify success
	for i := 1; i <= 3; i++ {
		taskQueue := fmt.Sprintf("q-%s-%d", s.T().Name(), i)
		_, err := s.engine.UpdateWorkerBuildIdCompatibility(ctx, &workflowservice.UpdateWorkerBuildIdCompatibilityRequest{
			Namespace: s.namespace,
			TaskQueue: taskQueue,
			Operation: &workflowservice.UpdateWorkerBuildIdCompatibilityRequest_AddNewBuildIdInNewDefaultSet{
				AddNewBuildIdInNewDefaultSet: buildId,
			},
		})
		s.NoError(err)
	}

	// Map a fourth task queue to this build id and verify it errors
	taskQueue := fmt.Sprintf("q-%s-%d", s.T().Name(), 4)
	_, err := s.engine.UpdateWorkerBuildIdCompatibility(ctx, &workflowservice.UpdateWorkerBuildIdCompatibilityRequest{
		Namespace: s.namespace,
		TaskQueue: taskQueue,
		Operation: &workflowservice.UpdateWorkerBuildIdCompatibilityRequest_AddNewBuildIdInNewDefaultSet{
			AddNewBuildIdInNewDefaultSet: buildId,
		},
	})
	var failedPreconditionError *serviceerror.FailedPrecondition
	s.ErrorAs(err, &failedPreconditionError)
	s.Equal("Exceeded max task queues allowed to be mapped to a single build id: 3", failedPreconditionError.Message)
}

func (s *VersioningIntegSuite) testWithMatchingBehavior(subtest func()) {
	dc := s.testCluster.host.dcClient
	for _, forceForward := range []bool{false, true} {
		for _, forceAsync := range []bool{false, true} {
			name := "NoForward"
			if forceForward {
				// force two levels of forwarding
				name = "ForceForward"
			}
			if forceAsync {
				name += "ForceAsync"
			} else {
				name += "AllowSync"
			}

			s.Run(name, func() {
				if forceForward {
					dc.OverrideValue(s.T(), dynamicconfig.MatchingNumTaskqueueReadPartitions, 13)
					dc.OverrideValue(s.T(), dynamicconfig.MatchingNumTaskqueueWritePartitions, 13)
					dc.OverrideValue(s.T(), dynamicconfig.TestMatchingLBForceReadPartition, 5)
					dc.OverrideValue(s.T(), dynamicconfig.TestMatchingLBForceWritePartition, 11)
				} else {
					dc.OverrideValue(s.T(), dynamicconfig.MatchingNumTaskqueueReadPartitions, 1)
					dc.OverrideValue(s.T(), dynamicconfig.MatchingNumTaskqueueWritePartitions, 1)
				}
				if forceAsync {
					dc.OverrideValue(s.T(), dynamicconfig.TestMatchingDisableSyncMatch, true)
				} else {
					dc.OverrideValue(s.T(), dynamicconfig.TestMatchingDisableSyncMatch, false)
				}

				subtest()
			})
		}
	}
}

func (s *VersioningIntegSuite) TestDispatchNewWorkflowOld() {
	s.testWithMatchingBehavior(func() { s.dispatchNewWorkflow(false) })
}

func (s *VersioningIntegSuite) TestDispatchNewWorkflow() {
	s.testWithMatchingBehavior(func() { s.dispatchNewWorkflow(true) })
}

func (s *VersioningIntegSuite) dispatchNewWorkflow(newVersioning bool) {
	tq := s.randomizeStr(s.T().Name())
	v1 := s.prefixed("v1")

	wf := func(ctx workflow.Context) (string, error) {
		return "done!", nil
	}

	ctx, cancel := context.WithTimeout(context.Background(), 30*time.Second)
	defer cancel()

	if newVersioning {
		rule := s.addAssignmentRule(ctx, tq, v1)
		s.waitForAssignmentRulePropagation(ctx, tq, rule)
	} else {
		s.addNewDefaultBuildId(ctx, tq, v1)
		s.waitForVersionSetPropagation(ctx, tq, v1)
	}

	w1 := worker.New(s.sdkClient, tq, worker.Options{
		BuildID:                          v1,
		UseBuildIDForVersioning:          true,
		MaxConcurrentWorkflowTaskPollers: numPollers,
	})
	w1.RegisterWorkflow(wf)
	s.NoError(w1.Start())
	defer w1.Stop()

	run, err := s.sdkClient.ExecuteWorkflow(ctx, sdkclient.StartWorkflowOptions{TaskQueue: tq}, wf)
	s.NoError(err)
	var out string
	s.NoError(run.Get(ctx, &out))
	s.Equal("done!", out)

	s.validateWorkflowBuildId(ctx, run.GetID(), run.GetRunID(), v1, newVersioning, true, "", nil)
	if newVersioning {
		s.validateWorkflowEventsVersionStamps(ctx, run.GetID(), run.GetRunID(), []string{v1}, "")
	} else {
		s.validateWorkflowEventsVersionStamps(ctx, run.GetID(), run.GetRunID(), []string{}, "")
	}
}

func (s *VersioningIntegSuite) TestDispatchNewWorkflowWithRamp() {
	tq := s.randomizeStr(s.T().Name())
	v1 := s.prefixed("v1")
	v2 := s.prefixed("v2")

	wf1 := func(ctx workflow.Context) (string, error) {
		return "done v1!", nil
	}
	wf2 := func(ctx workflow.Context) (string, error) {
		return "done v2!", nil
	}

	ctx, cancel := context.WithTimeout(context.Background(), 30*time.Second)
	defer cancel()

	rule := s.addAssignmentRule(ctx, tq, v1)
	rule2 := s.addAssignmentRuleWithRamp(ctx, tq, v2, 50)
	s.waitForAssignmentRulePropagation(ctx, tq, rule)
	s.waitForAssignmentRulePropagation(ctx, tq, rule2)

	w1 := worker.New(s.sdkClient, tq, worker.Options{
		BuildID:                          v1,
		UseBuildIDForVersioning:          true,
		MaxConcurrentWorkflowTaskPollers: numPollers,
	})
	w1.RegisterWorkflowWithOptions(wf1, workflow.RegisterOptions{Name: "wf"})
	s.NoError(w1.Start())
	defer w1.Stop()
	w2 := worker.New(s.sdkClient, tq, worker.Options{
		BuildID:                          v2,
		UseBuildIDForVersioning:          true,
		MaxConcurrentWorkflowTaskPollers: numPollers,
	})
	w2.RegisterWorkflowWithOptions(wf2, workflow.RegisterOptions{Name: "wf"})
	s.NoError(w2.Start())
	defer w2.Stop()

	counter := make(map[string]int)
	for i := 0; i < 10; i++ {
		run, err := s.sdkClient.ExecuteWorkflow(ctx, sdkclient.StartWorkflowOptions{TaskQueue: tq}, "wf")
		s.NoError(err)
		var out string
		s.NoError(run.Get(ctx, &out))
		counter[out]++
	}

	// both builds should've got executions
	s.Greater(counter["done v1!"], 0)
	s.Greater(counter["done v2!"], 0)
	s.Equal(10, counter["done v1!"]+counter["done v2!"])
}

func (s *VersioningIntegSuite) TestWorkflowStaysInBuildId() {
	s.testWithMatchingBehavior(s.workflowStaysInBuildId)
}

func (s *VersioningIntegSuite) workflowStaysInBuildId() {
	tq := s.randomizeStr(s.T().Name())
	v1 := s.prefixed("v1")
	v2 := s.prefixed("v2")

	ctx, cancel := context.WithTimeout(context.Background(), 30*time.Second)
	defer cancel()

	act1Done := make(chan struct{})
	rulesUpdated := make(chan struct{})

	act1 := func() (string, error) {
		close(act1Done)
		return "act1 done!", nil
	}

	act2 := func() (string, error) {
		s.waitForChan(ctx, rulesUpdated)
		return "act2 done!", nil
	}

	wf := func(ctx workflow.Context) (string, error) {
		var ret string
		err := workflow.ExecuteActivity(workflow.WithActivityOptions(ctx, workflow.ActivityOptions{
			DisableEagerExecution: true,
			StartToCloseTimeout:   1 * time.Second,
		}), act1).Get(ctx, &ret)
		s.NoError(err)
		s.Equal("act1 done!", ret)

		// assignment rules change in here

		err = workflow.ExecuteActivity(workflow.WithActivityOptions(ctx, workflow.ActivityOptions{
			DisableEagerExecution: true,
			StartToCloseTimeout:   1 * time.Second,
		}), act2).Get(ctx, &ret)
		s.NoError(err)
		s.Equal("act2 done!", ret)
		return "done!", nil
	}

	rule := s.addAssignmentRule(ctx, tq, v1)
	s.waitForAssignmentRulePropagation(ctx, tq, rule)

	w1 := worker.New(s.sdkClient, tq, worker.Options{
		BuildID:                          v1,
		UseBuildIDForVersioning:          true,
		MaxConcurrentWorkflowTaskPollers: numPollers,
	})
	w1.RegisterWorkflow(wf)
	w1.RegisterActivity(act1)
	w1.RegisterActivity(act2)
	s.NoError(w1.Start())
	defer w1.Stop()

	run, err := s.sdkClient.ExecuteWorkflow(ctx, sdkclient.StartWorkflowOptions{TaskQueue: tq}, wf)
	s.NoError(err)

	s.waitForChan(ctx, act1Done)
	s.validateWorkflowBuildId(ctx, run.GetID(), run.GetRunID(), v1, true, true, "", nil)

	// update rules with v2 as the default build
	rule = s.addAssignmentRule(ctx, tq, v2)
	s.waitForAssignmentRulePropagation(ctx, tq, rule)

	dw, err := s.sdkClient.DescribeWorkflowExecution(ctx, run.GetID(), run.GetRunID())
	s.NoError(err)
	s.Equal(1, len(dw.GetPendingActivities()))
	s.NotNil(dw.GetPendingActivities()[0].GetUseWorkflowBuildId())

	close(rulesUpdated)
	var out string
	s.NoError(run.Get(ctx, &out))
	s.Equal("done!", out)
	s.validateWorkflowBuildId(ctx, run.GetID(), run.GetRunID(), v1, true, true, "", nil)
	s.validateWorkflowEventsVersionStamps(ctx, run.GetID(), run.GetRunID(), []string{v1, v1, v1, v1, v1}, "")
}

func (s *VersioningIntegSuite) TestUnversionedWorkflowStaysUnversioned() {
	s.testWithMatchingBehavior(s.unversionedWorkflowStaysUnversioned)
}

func (s *VersioningIntegSuite) unversionedWorkflowStaysUnversioned() {
	tq := s.randomizeStr(s.T().Name())
	v1 := s.prefixed("v1")

	ctx, cancel := context.WithTimeout(context.Background(), 30*time.Second)
	defer cancel()

	act1Done := make(chan struct{})
	rulesUpdated := make(chan struct{})

	act1 := func() (string, error) {
		close(act1Done)
		return "act1 done!", nil
	}

	act2 := func() (string, error) {
		s.waitForChan(ctx, rulesUpdated)
		return "act2 done!", nil
	}

	wf := func(ctx workflow.Context) (string, error) {
		var ret string
		err := workflow.ExecuteActivity(workflow.WithActivityOptions(ctx, workflow.ActivityOptions{
			DisableEagerExecution: true,
			StartToCloseTimeout:   1 * time.Second,
		}), act1).Get(ctx, &ret)
		s.NoError(err)
		s.Equal("act1 done!", ret)

		// assignment rules change in here

		err = workflow.ExecuteActivity(workflow.WithActivityOptions(ctx, workflow.ActivityOptions{
			DisableEagerExecution: true,
			StartToCloseTimeout:   1 * time.Second,
		}), act2).Get(ctx, &ret)
		s.NoError(err)
		s.Equal("act2 done!", ret)
		return "done!", nil
	}

	w1 := worker.New(s.sdkClient, tq, worker.Options{
		MaxConcurrentWorkflowTaskPollers: numPollers,
	})
	w1.RegisterWorkflow(wf)
	w1.RegisterActivity(act1)
	w1.RegisterActivity(act2)
	s.NoError(w1.Start())
	defer w1.Stop()

	run, err := s.sdkClient.ExecuteWorkflow(ctx, sdkclient.StartWorkflowOptions{TaskQueue: tq}, wf)
	s.NoError(err)

	s.waitForChan(ctx, act1Done)
	s.validateWorkflowBuildId(ctx, run.GetID(), run.GetRunID(), "", true, true, "", nil)

	// update rules with v1 as the default build
	rule := s.addAssignmentRule(ctx, tq, v1)
	s.waitForAssignmentRulePropagation(ctx, tq, rule)

	dw, err := s.sdkClient.DescribeWorkflowExecution(ctx, run.GetID(), run.GetRunID())
	s.NoError(err)
	s.Equal(1, len(dw.GetPendingActivities()))
	s.Nil(dw.GetPendingActivities()[0].GetAssignedBuildId())
	close(rulesUpdated)

	var out string
	s.NoError(run.Get(ctx, &out))
	s.Equal("done!", out)
	s.validateWorkflowBuildId(ctx, run.GetID(), run.GetRunID(), "", true, true, "", nil)
	s.validateWorkflowEventsVersionStamps(ctx, run.GetID(), run.GetRunID(), []string{"", "", "", "", ""}, "")
}

func (s *VersioningIntegSuite) TestFirstWorkflowTaskAssignment_Spooled() {
	s.testWithMatchingBehavior(s.firstWorkflowTaskAssignmentSpooled)
}

func (s *VersioningIntegSuite) firstWorkflowTaskAssignmentSpooled() {
	tq := s.randomizeStr(s.T().Name())
	v1 := s.prefixed("v1")
	v2 := s.prefixed("v2")
	v3 := s.prefixed("v3")

	ctx, cancel := context.WithTimeout(context.Background(), 30*time.Second)
	defer cancel()

	rule := s.addAssignmentRule(ctx, tq, v1)
	s.waitForAssignmentRulePropagation(ctx, tq, rule)

	// start wf without worker
	run, err := s.sdkClient.ExecuteWorkflow(ctx, sdkclient.StartWorkflowOptions{
		TaskQueue: tq,
		// setting to a short timeout to verify first wf task timeout assignment
		WorkflowTaskTimeout: 1 * time.Second,
	}, "wf")
	s.NoError(err)

	time.Sleep(100 * time.Millisecond)

	// MS should have the correct build ID
	s.validateWorkflowBuildId(ctx, run.GetID(), run.GetRunID(), v1, true, false, "", nil)

	// update latest build to v2
	rule = s.addAssignmentRule(ctx, tq, v2)
	s.waitForAssignmentRulePropagation(ctx, tq, rule)

	failedTask := make(chan struct{})
	wf1 := func(ctx workflow.Context) (string, error) {
		close(failedTask)
		panic("failing WF task intentionally")
	}

	// run worker on v1 so it can fail the scheduled task
	w1 := worker.New(s.sdkClient, tq, worker.Options{
		BuildID:                          v1,
		UseBuildIDForVersioning:          true,
		MaxConcurrentWorkflowTaskPollers: numPollers,
	})
	w1.RegisterWorkflowWithOptions(wf1, workflow.RegisterOptions{Name: "wf"})
	s.NoError(w1.Start())
	defer w1.Stop()

	s.waitForChan(ctx, failedTask)
	time.Sleep(100 * time.Millisecond)

	// After scheduling the second time, now MS should be assigned to v2
	s.validateWorkflowBuildId(ctx, run.GetID(), run.GetRunID(), v2, true, false, "", []string{v1})

	// update latest build to v3
	rule = s.addAssignmentRule(ctx, tq, v3)
	s.waitForAssignmentRulePropagation(ctx, tq, rule)

	timedoutTask := make(chan struct{})
	wf2 := func(ctx workflow.Context) (string, error) {
		time.Sleep(1 * time.Second)
		close(timedoutTask)
		time.Sleep(1 * time.Second)
		return "return after long sleep", nil
	}

	// run worker on v2 so it can timeout the scheduled task
	w2 := worker.New(s.sdkClient, tq, worker.Options{
		BuildID:                          v2,
		UseBuildIDForVersioning:          true,
		MaxConcurrentWorkflowTaskPollers: numPollers,
	})
	w2.RegisterWorkflowWithOptions(wf2, workflow.RegisterOptions{Name: "wf"})
	s.NoError(w2.Start())
	defer w2.Stop()

	s.waitForChan(ctx, timedoutTask)
	time.Sleep(1100 * time.Millisecond)

	// After scheduling the third time, now MS should be assigned to v3
	s.validateWorkflowBuildId(ctx, run.GetID(), run.GetRunID(), v3, true, false, "", []string{v1, v2})

	wf3 := func(ctx workflow.Context) (string, error) {
		return "done on v3!", nil
	}

	// run worker on v3 so it can complete the wf
	w3 := worker.New(s.sdkClient, tq, worker.Options{
		BuildID:                          v3,
		UseBuildIDForVersioning:          true,
		MaxConcurrentWorkflowTaskPollers: numPollers,
	})
	w3.RegisterWorkflowWithOptions(wf3, workflow.RegisterOptions{Name: "wf"})
	s.NoError(w3.Start())
	defer w3.Stop()

	var out string
	s.NoError(run.Get(ctx, &out))
	s.Equal("done on v3!", out)
	s.validateWorkflowBuildId(ctx, run.GetID(), run.GetRunID(), v3, true, true, "", []string{v1, v2})
	s.validateWorkflowEventsVersionStamps(
		ctx, run.GetID(), run.GetRunID(), []string{
			v1, // failed wf task
			// timed out wf task does not show up in history
			v3, // succeeded wf task
		}, "",
	)
}

func (s *VersioningIntegSuite) TestFirstWorkflowTaskAssignment_SyncMatch() {
	s.testWithMatchingBehavior(s.firstWorkflowTaskAssignmentSyncMatch)
}

func (s *VersioningIntegSuite) firstWorkflowTaskAssignmentSyncMatch() {
	tq := s.randomizeStr(s.T().Name())
	v1 := s.prefixed("v1")
	v2 := s.prefixed("v2")
	v3 := s.prefixed("v3")

	ctx, cancel := context.WithTimeout(context.Background(), 30*time.Second)
	defer cancel()

	rule := s.addAssignmentRule(ctx, tq, v1)
	s.waitForAssignmentRulePropagation(ctx, tq, rule)

	// v1 fails the task
	failedTask := make(chan struct{})
	wf1 := func(ctx workflow.Context) (string, error) {
		close(failedTask)
		panic("failing WF task intentionally")
	}

	w1 := worker.New(s.sdkClient, tq, worker.Options{
		BuildID:                          v1,
		UseBuildIDForVersioning:          true,
		MaxConcurrentWorkflowTaskPollers: numPollers,
	})
	w1.RegisterWorkflowWithOptions(wf1, workflow.RegisterOptions{Name: "wf"})
	s.NoError(w1.Start())
	defer w1.Stop()

	run, err := s.sdkClient.ExecuteWorkflow(ctx, sdkclient.StartWorkflowOptions{
		TaskQueue: tq,
		// setting to a short timeout to verify first wf task timeout assignment
		WorkflowTaskTimeout: 1 * time.Second,
	}, "wf")
	s.NoError(err)

	s.waitForChan(ctx, failedTask)
	time.Sleep(100 * time.Millisecond)

	// MS should have the correct build ID
	s.validateWorkflowBuildId(ctx, run.GetID(), run.GetRunID(), v1, true, false, "", nil)

	// v2 times out the task
	timedoutTask := make(chan struct{})
	wf2 := func(ctx workflow.Context) (string, error) {
		time.Sleep(1 * time.Second)
		close(timedoutTask)
		time.Sleep(1 * time.Second)
		return "return after long sleep", nil
	}

	w2 := worker.New(s.sdkClient, tq, worker.Options{
		BuildID:                          v2,
		UseBuildIDForVersioning:          true,
		MaxConcurrentWorkflowTaskPollers: numPollers,
		DeadlockDetectionTimeout:         3 * time.Second,
	})
	w2.RegisterWorkflowWithOptions(wf2, workflow.RegisterOptions{Name: "wf"})
	s.NoError(w2.Start())
	defer w2.Stop()

	// update latest build to v2
	rule = s.addAssignmentRule(ctx, tq, v2)
	s.waitForAssignmentRulePropagation(ctx, tq, rule)

	time.Sleep(1100 * time.Millisecond)

	// After scheduling the second time, now MS should be assigned to v2
	s.validateWorkflowBuildId(ctx, run.GetID(), run.GetRunID(), v2, true, false, "", []string{v1})

	s.waitForChan(ctx, timedoutTask)

	// v3 can process the task
	wf3 := func(ctx workflow.Context) (string, error) {
		return "done on v3!", nil
	}

	// run worker on v3 so it can complete the wf
	w3 := worker.New(s.sdkClient, tq, worker.Options{
		BuildID:                          v3,
		UseBuildIDForVersioning:          true,
		MaxConcurrentWorkflowTaskPollers: numPollers,
	})
	w3.RegisterWorkflowWithOptions(wf3, workflow.RegisterOptions{Name: "wf"})
	s.NoError(w3.Start())
	defer w3.Stop()

	// update latest build to v3
	rule = s.addAssignmentRule(ctx, tq, v3)
	s.waitForAssignmentRulePropagation(ctx, tq, rule)

	var out string
	s.NoError(run.Get(ctx, &out))
	s.Equal("done on v3!", out)
	s.validateWorkflowBuildId(ctx, run.GetID(), run.GetRunID(), v3, true, true, "", []string{v1, v2})
	s.validateWorkflowEventsVersionStamps(
		ctx, run.GetID(), run.GetRunID(), []string{
			v1, // failed wf task
			// timed out wf task does not show up in history
			v3, // succeeded wf task
		}, "",
	)
}

func (s *VersioningIntegSuite) TestIndependentActivityTaskAssignment_Spooled_VersionedWorkflow() {
	s.testWithMatchingBehavior(func() { s.independentActivityTaskAssignmentSpooled(true) })
}

func (s *VersioningIntegSuite) TestIndependentActivityTaskAssignment_Spooled_UnversionedWorkflow() {
	s.testWithMatchingBehavior(func() { s.independentActivityTaskAssignmentSpooled(false) })
}

func (s *VersioningIntegSuite) independentActivityTaskAssignmentSpooled(versionedWf bool) {
	wfTq := s.randomizeStr(s.T().Name())
	actTq := s.randomizeStr(s.T().Name())
	wfV1 := s.prefixed("wfv1")
	v1 := s.prefixed("v1")
	v2 := s.prefixed("v2")
	v3 := s.prefixed("v3")

	ctx, cancel := context.WithTimeout(context.Background(), 30*time.Second)
	defer cancel()

	rule := s.addAssignmentRule(ctx, actTq, v1)
	s.waitForAssignmentRulePropagation(ctx, actTq, rule)
	if versionedWf {
		rule = s.addAssignmentRule(ctx, wfTq, wfV1)
		s.waitForAssignmentRulePropagation(ctx, wfTq, rule)
	}

	wf := func(ctx workflow.Context) (string, error) {
		var ret string
		err := workflow.ExecuteActivity(workflow.WithActivityOptions(ctx, workflow.ActivityOptions{
			TaskQueue:           actTq,
			StartToCloseTimeout: 1 * time.Second,
			RetryPolicy: &temporal.RetryPolicy{
				InitialInterval:    1 * time.Second,
				BackoffCoefficient: 1,
			},
		}), "act").Get(ctx, &ret)
		s.NoError(err)
		s.Equal("done in v3!", ret)
		return "done!", nil
	}

	// start workflow worker
	wfw := worker.New(s.sdkClient, wfTq, worker.Options{
		BuildID:                          wfV1,
		UseBuildIDForVersioning:          versionedWf,
		MaxConcurrentWorkflowTaskPollers: numPollers,
	})
	wfw.RegisterWorkflow(wf)
	s.NoError(wfw.Start())
	defer wfw.Stop()

	// start wf without activity worker
	run, err := s.sdkClient.ExecuteWorkflow(ctx, sdkclient.StartWorkflowOptions{
		TaskQueue: wfTq,
		// setting to a short timeout to verify first wf task timeout assignment
		WorkflowTaskTimeout: 1 * time.Second,
	}, wf)
	s.NoError(err)

	time.Sleep(500 * time.Millisecond)

	// MS should have the correct build ID
	dw, err := s.sdkClient.DescribeWorkflowExecution(ctx, run.GetID(), run.GetRunID())
	s.NoError(err)
	if versionedWf {
		s.Equal(wfV1, dw.GetWorkflowExecutionInfo().GetAssignedBuildId())
		s.Equal(wfV1, dw.GetWorkflowExecutionInfo().GetMostRecentWorkerVersionStamp().GetBuildId())
	} else {
		s.Equal("", dw.GetWorkflowExecutionInfo().GetAssignedBuildId())
		s.False(dw.GetWorkflowExecutionInfo().GetMostRecentWorkerVersionStamp().GetUseVersioning())
	}
	s.Equal(1, len(dw.GetPendingActivities()))
	s.Equal(v1, dw.GetPendingActivities()[0].GetLastIndependentlyAssignedBuildId())

	// update latest build to v2
	rule = s.addAssignmentRule(ctx, actTq, v2)
	s.waitForAssignmentRulePropagation(ctx, actTq, rule)

	failedTask := make(chan struct{})
	act1 := func() (string, error) {
		close(failedTask)
		return "", errors.New("failing activity task intentionally")
	}

	// run v1 activity worker so it can fail the scheduled activity
	w1 := worker.New(s.sdkClient, actTq, worker.Options{
		BuildID:                          v1,
		UseBuildIDForVersioning:          true,
		MaxConcurrentWorkflowTaskPollers: numPollers,
	})
	w1.RegisterActivityWithOptions(act1, activity.RegisterOptions{Name: "act"})
	s.NoError(w1.Start())
	defer w1.Stop()

	s.waitForChan(ctx, failedTask)
	time.Sleep(1100 * time.Millisecond)

	// After scheduling the second time, now pending activity should be assigned to v2
	dw, err = s.sdkClient.DescribeWorkflowExecution(ctx, run.GetID(), run.GetRunID())
	s.NoError(err)
	s.Equal(1, len(dw.GetPendingActivities()))
	s.Equal(v2, dw.GetPendingActivities()[0].GetLastIndependentlyAssignedBuildId())

	// update latest build to v3
	rule = s.addAssignmentRule(ctx, actTq, v3)
	s.waitForAssignmentRulePropagation(ctx, actTq, rule)

	timedoutTask := make(chan struct{})
	act2 := func() (string, error) {
		time.Sleep(1 * time.Second)
		close(timedoutTask)
		time.Sleep(1 * time.Second)
		return "return after long sleep", nil
	}

	// run v2 activity worker so it can timeout the scheduled activity
	w2 := worker.New(s.sdkClient, actTq, worker.Options{
		BuildID:                          v2,
		UseBuildIDForVersioning:          true,
		MaxConcurrentWorkflowTaskPollers: numPollers,
	})
	w2.RegisterActivityWithOptions(act2, activity.RegisterOptions{Name: "act"})
	s.NoError(w2.Start())
	defer w2.Stop()

	s.waitForChan(ctx, timedoutTask)
	time.Sleep(1100 * time.Millisecond)

	// After scheduling the third time, now pending activity should be assigned to v3
	dw, err = s.sdkClient.DescribeWorkflowExecution(ctx, run.GetID(), run.GetRunID())
	s.NoError(err)
	s.Equal(1, len(dw.GetPendingActivities()))
	s.Equal(v3, dw.GetPendingActivities()[0].GetLastIndependentlyAssignedBuildId())

	act3 := func() (string, error) {
		return "done in v3!", nil
	}

	// run v3 worker so it can complete the activity
	w3 := worker.New(s.sdkClient, actTq, worker.Options{
		BuildID:                          v3,
		UseBuildIDForVersioning:          true,
		MaxConcurrentWorkflowTaskPollers: numPollers,
	})
	w3.RegisterActivityWithOptions(act3, activity.RegisterOptions{Name: "act"})
	s.NoError(w3.Start())
	defer w3.Stop()

	var out string
	s.NoError(run.Get(ctx, &out))
	s.Equal("done!", out)

	wfBuild := ""
	if versionedWf {
		wfBuild = wfV1
	}
	s.validateWorkflowEventsVersionStamps(
		ctx, run.GetID(), run.GetRunID(), []string{
			wfBuild,
			v3, // succeeded activity
			wfBuild,
		}, "",
	)
}

func (s *VersioningIntegSuite) TestIndependentActivityTaskAssignment_SyncMatch_VersionedWorkflow() {
	s.testWithMatchingBehavior(func() { s.independentActivityTaskAssignmentSyncMatch(true) })
}

func (s *VersioningIntegSuite) TestIndependentActivityTaskAssignment_SyncMatch_UnversionedWorkflow() {
	s.testWithMatchingBehavior(func() { s.independentActivityTaskAssignmentSyncMatch(false) })
}

func (s *VersioningIntegSuite) independentActivityTaskAssignmentSyncMatch(versionedWf bool) {
	wfTq := s.randomizeStr(s.T().Name())
	actTq := s.randomizeStr(s.T().Name())
	wfV1 := s.prefixed("wfv1")
	v1 := s.prefixed("v1")
	v2 := s.prefixed("v2")
	v3 := s.prefixed("v3")

	ctx, cancel := context.WithTimeout(context.Background(), 30*time.Second)
	defer cancel()

	rule := s.addAssignmentRule(ctx, actTq, v1)
	s.waitForAssignmentRulePropagation(ctx, actTq, rule)
	if versionedWf {
		rule := s.addAssignmentRule(ctx, wfTq, wfV1)
		s.waitForAssignmentRulePropagation(ctx, wfTq, rule)
	}

	wf := func(ctx workflow.Context) (string, error) {
		var ret string
		err := workflow.ExecuteActivity(workflow.WithActivityOptions(ctx, workflow.ActivityOptions{
			TaskQueue:           actTq,
			StartToCloseTimeout: 1 * time.Second,
			RetryPolicy: &temporal.RetryPolicy{
				InitialInterval:    1 * time.Second,
				BackoffCoefficient: 1,
			},
		}), "act").Get(ctx, &ret)
		s.NoError(err)
		s.Equal("done in v3!", ret)
		return "done!", nil
	}

	// start workflow worker
	wfw := worker.New(s.sdkClient, wfTq, worker.Options{
		BuildID:                          wfV1,
		UseBuildIDForVersioning:          versionedWf,
		MaxConcurrentWorkflowTaskPollers: numPollers,
	})
	wfw.RegisterWorkflow(wf)
	s.NoError(wfw.Start())
	defer wfw.Stop()

	// v1 fails the activity
	failedTask := make(chan struct{})
	act1 := func() (string, error) {
		close(failedTask)
		return "", errors.New("failing activity task intentionally")
	}

	w1 := worker.New(s.sdkClient, actTq, worker.Options{
		BuildID:                          v1,
		UseBuildIDForVersioning:          true,
		MaxConcurrentWorkflowTaskPollers: numPollers,
	})
	w1.RegisterActivityWithOptions(act1, activity.RegisterOptions{Name: "act"})
	s.NoError(w1.Start())
	defer w1.Stop()

	run, err := s.sdkClient.ExecuteWorkflow(ctx, sdkclient.StartWorkflowOptions{
		TaskQueue: wfTq,
		// setting to a short timeout to verify first wf task timeout assignment
		WorkflowTaskTimeout: 1 * time.Second,
	}, wf)
	s.NoError(err)

	s.waitForChan(ctx, failedTask)
	time.Sleep(1100 * time.Millisecond)

	// MS should have the correct build ID
	dw, err := s.sdkClient.DescribeWorkflowExecution(ctx, run.GetID(), run.GetRunID())
	s.NoError(err)
	if versionedWf {
		s.Equal(wfV1, dw.GetWorkflowExecutionInfo().GetAssignedBuildId())
		s.Equal(wfV1, dw.GetWorkflowExecutionInfo().GetMostRecentWorkerVersionStamp().GetBuildId())
	} else {
		s.False(dw.GetWorkflowExecutionInfo().GetMostRecentWorkerVersionStamp().GetUseVersioning())
		s.Equal("", dw.GetWorkflowExecutionInfo().GetAssignedBuildId())
	}
	s.Equal(1, len(dw.GetPendingActivities()))
	s.Equal(v1, dw.GetPendingActivities()[0].GetLastIndependentlyAssignedBuildId())

	// v2 timesout the activity
	timedoutTask := make(chan struct{})
	act2 := func() (string, error) {
		time.Sleep(1 * time.Second)
		close(timedoutTask)
		time.Sleep(1 * time.Second)
		return "return after long sleep", nil
	}

	w2 := worker.New(s.sdkClient, actTq, worker.Options{
		BuildID:                          v2,
		UseBuildIDForVersioning:          true,
		MaxConcurrentWorkflowTaskPollers: numPollers,
	})
	w2.RegisterActivityWithOptions(act2, activity.RegisterOptions{Name: "act"})
	s.NoError(w2.Start())
	defer w2.Stop()

	// update latest build to v2
	rule = s.addAssignmentRule(ctx, actTq, v2)
	s.waitForAssignmentRulePropagation(ctx, actTq, rule)

	s.waitForChan(ctx, timedoutTask)
	time.Sleep(1100 * time.Millisecond)

	// After scheduling the second time, now pending activity should be assigned to v2
	dw, err = s.sdkClient.DescribeWorkflowExecution(ctx, run.GetID(), run.GetRunID())
	s.NoError(err)
	s.Equal(1, len(dw.GetPendingActivities()))
	s.Equal(v2, dw.GetPendingActivities()[0].GetLastIndependentlyAssignedBuildId())

	// v3 can process the activity
	act3 := func() (string, error) {
		return "done in v3!", nil
	}

	w3 := worker.New(s.sdkClient, actTq, worker.Options{
		BuildID:                          v3,
		UseBuildIDForVersioning:          true,
		MaxConcurrentWorkflowTaskPollers: numPollers,
	})
	w3.RegisterActivityWithOptions(act3, activity.RegisterOptions{Name: "act"})
	s.NoError(w3.Start())
	defer w3.Stop()

	// update latest build to v3
	rule = s.addAssignmentRule(ctx, actTq, v3)
	s.waitForAssignmentRulePropagation(ctx, actTq, rule)

	var out string
	s.NoError(run.Get(ctx, &out))
	s.Equal("done!", out)

	wfBuild := ""
	if versionedWf {
		wfBuild = wfV1
	}
	s.validateWorkflowBuildId(ctx, run.GetID(), run.GetRunID(), wfBuild, true, true, "", nil)
	s.validateWorkflowEventsVersionStamps(
		ctx, run.GetID(), run.GetRunID(), []string{
			wfBuild,
			v3, // succeeded activity
			wfBuild,
		}, "",
	)
}

func (s *VersioningIntegSuite) TestDispatchNotUsingVersioningOld() {
	s.testWithMatchingBehavior(func() { s.dispatchNotUsingVersioning(false) })
}

func (s *VersioningIntegSuite) TestDispatchNotUsingVersioning() {
	s.testWithMatchingBehavior(func() { s.dispatchNotUsingVersioning(true) })
}

func (s *VersioningIntegSuite) dispatchNotUsingVersioning(newVersioning bool) {
	tq := s.randomizeStr(s.T().Name())
	v1 := s.prefixed("v1")

	wf1nover := func(ctx workflow.Context) (string, error) {
		return "done without versioning!", nil
	}
	wf1 := func(ctx workflow.Context) (string, error) {
		return "done with versioning!", nil
	}

	ctx, cancel := context.WithTimeout(context.Background(), 30*time.Second)
	defer cancel()

	if newVersioning {
		rule := s.addAssignmentRule(ctx, tq, v1)
		s.waitForAssignmentRulePropagation(ctx, tq, rule)
	} else {
		s.addNewDefaultBuildId(ctx, tq, v1)
		s.waitForVersionSetPropagation(ctx, tq, v1)
	}

	w1nover := worker.New(s.sdkClient, tq, worker.Options{
		BuildID:                          v1,
		UseBuildIDForVersioning:          false,
		MaxConcurrentWorkflowTaskPollers: numPollers,
	})
	w1 := worker.New(s.sdkClient, tq, worker.Options{
		BuildID:                          v1,
		UseBuildIDForVersioning:          true,
		MaxConcurrentWorkflowTaskPollers: numPollers,
	})
	w1nover.RegisterWorkflowWithOptions(wf1nover, workflow.RegisterOptions{Name: "wf"})
	w1.RegisterWorkflowWithOptions(wf1, workflow.RegisterOptions{Name: "wf"})
	s.NoError(w1nover.Start())
	defer w1nover.Stop()
	s.NoError(w1.Start())
	defer w1.Stop()

	run, err := s.sdkClient.ExecuteWorkflow(ctx, sdkclient.StartWorkflowOptions{TaskQueue: tq}, "wf")
	s.NoError(err)
	var out string
	s.NoError(run.Get(ctx, &out))
	s.Equal("done with versioning!", out)

	s.validateWorkflowBuildId(ctx, run.GetID(), run.GetRunID(), v1, newVersioning, true, "", nil)
}

func (s *VersioningIntegSuite) TestDispatchNewWorkflowStartWorkerFirst() {
	s.testWithMatchingBehavior(s.dispatchNewWorkflowStartWorkerFirst)
}

func (s *VersioningIntegSuite) dispatchNewWorkflowStartWorkerFirst() {
	tq := s.randomizeStr(s.T().Name())
	v1 := s.prefixed("v1")

	wf := func(ctx workflow.Context) (string, error) {
		return "done!", nil
	}

	// run worker before registering build. it will use guessed set id
	w1 := worker.New(s.sdkClient, tq, worker.Options{
		BuildID:                          v1,
		UseBuildIDForVersioning:          true,
		MaxConcurrentWorkflowTaskPollers: numPollers,
	})
	w1.RegisterWorkflow(wf)
	s.NoError(w1.Start())
	defer w1.Stop()

	// wait for it to start polling
	time.Sleep(200 * time.Millisecond)

	ctx, cancel := context.WithTimeout(context.Background(), 30*time.Second)
	defer cancel()

	s.addNewDefaultBuildId(ctx, tq, v1)
	s.waitForVersionSetPropagation(ctx, tq, v1)

	run, err := s.sdkClient.ExecuteWorkflow(ctx, sdkclient.StartWorkflowOptions{TaskQueue: tq}, wf)
	s.NoError(err)
	var out string
	s.NoError(run.Get(ctx, &out))
	s.Equal("done!", out)

	s.validateWorkflowBuildId(ctx, run.GetID(), run.GetRunID(), v1, false, true, "", nil)
}

func (s *VersioningIntegSuite) TestDispatchUnversionedRemainsUnversioned() {
	s.testWithMatchingBehavior(s.dispatchUnversionedRemainsUnversioned)
}

func (s *VersioningIntegSuite) dispatchUnversionedRemainsUnversioned() {
	tq := s.randomizeStr(s.T().Name())
	v1 := s.prefixed("v1")

	ctx, cancel := context.WithTimeout(context.Background(), 30*time.Second)
	defer cancel()

	started := make(chan struct{}, 1)

	wf := func(ctx workflow.Context) (string, error) {
		started <- struct{}{}
		workflow.GetSignalChannel(ctx, "wait").Receive(ctx, nil)
		return "done!", nil
	}

	w1 := worker.New(s.sdkClient, tq, worker.Options{
		// no build id
	})
	w1.RegisterWorkflow(wf)
	s.NoError(w1.Start())
	defer w1.Stop()

	run, err := s.sdkClient.ExecuteWorkflow(ctx, sdkclient.StartWorkflowOptions{TaskQueue: tq}, wf)
	s.NoError(err)

	s.waitForChan(ctx, started)
	s.addNewDefaultBuildId(ctx, tq, v1)
	s.waitForVersionSetPropagation(ctx, tq, v1)

	// unblock the workflow
	s.NoError(s.sdkClient.SignalWorkflow(ctx, run.GetID(), run.GetRunID(), "wait", nil))

	var out string
	s.NoError(run.Get(ctx, &out))
	s.Equal("done!", out)

	s.validateWorkflowBuildId(ctx, run.GetID(), run.GetRunID(), "", false, true, "", nil)
}

func (s *VersioningIntegSuite) TestDispatchUpgradeStopOld() {
	s.testWithMatchingBehavior(func() { s.dispatchUpgrade(true) })
}

func (s *VersioningIntegSuite) TestDispatchUpgradeWait() {
	s.testWithMatchingBehavior(func() { s.dispatchUpgrade(false) })
}

func (s *VersioningIntegSuite) dispatchUpgrade(stopOld bool) {
	tq := s.randomizeStr(s.T().Name())
	v1 := s.prefixed("v1")
	v11 := s.prefixed("v11")

	started := make(chan struct{}, 1)

	wf1 := func(ctx workflow.Context) (string, error) {
		started <- struct{}{}
		workflow.GetSignalChannel(ctx, "wait").Receive(ctx, nil)
		return "done!", nil
	}

	wf11 := func(ctx workflow.Context) (string, error) {
		workflow.GetSignalChannel(ctx, "wait").Receive(ctx, nil)
		return "done from 1.1!", nil
	}

	ctx, cancel := context.WithTimeout(context.Background(), 30*time.Second)
	defer cancel()

	s.addNewDefaultBuildId(ctx, tq, v1)
	s.waitForVersionSetPropagation(ctx, tq, v1)

	w1 := worker.New(s.sdkClient, tq, worker.Options{
		BuildID:                          v1,
		UseBuildIDForVersioning:          true,
		MaxConcurrentWorkflowTaskPollers: numPollers,
	})
	w1.RegisterWorkflowWithOptions(wf1, workflow.RegisterOptions{Name: "wf"})
	s.NoError(w1.Start())
	defer w1.Stop()

	run, err := s.sdkClient.ExecuteWorkflow(ctx, sdkclient.StartWorkflowOptions{TaskQueue: tq}, "wf")
	s.NoError(err)
	s.waitForChan(ctx, started)

	// now add v11 as compatible so the next workflow task runs there
	s.addCompatibleBuildId(ctx, tq, v11, v1, false)
	s.waitForVersionSetPropagation(ctx, tq, v11)
	// add another 100ms to make sure it got to sticky queues also
	time.Sleep(100 * time.Millisecond)

	w11 := worker.New(s.sdkClient, tq, worker.Options{
		BuildID:                          v11,
		UseBuildIDForVersioning:          true,
		MaxConcurrentWorkflowTaskPollers: numPollers,
	})
	w11.RegisterWorkflowWithOptions(wf11, workflow.RegisterOptions{Name: "wf"})
	s.NoError(w11.Start())
	defer w11.Stop()

	// Two cases:
	if stopOld {
		// Stop the old worker. Workflow tasks will go to the sticky queue, which will see that
		// it's not the latest and kick them back to the normal queue, which will be dispatched
		// to v11.
		w1.Stop()
	} else {
		// Don't stop the old worker. In this case, w1 will still have some pollers blocked on
		// the normal queue which could pick up tasks that we want to go to v11. (We don't
		// interrupt long polls.) To ensure those polls don't interfere, wait for them to
		// expire.
		time.Sleep(longPollTime)
	}

	// unblock the workflow
	s.NoError(s.sdkClient.SignalWorkflow(ctx, run.GetID(), run.GetRunID(), "wait", nil))

	var out string
	s.NoError(run.Get(ctx, &out))
	s.Equal("done from 1.1!", out)

	s.validateWorkflowBuildId(ctx, run.GetID(), run.GetRunID(), v11, false, true, "", []string{v1})
}

type activityFailMode int

const (
	dontFailActivity = iota
	failActivity
	timeoutActivity
)

func (s *VersioningIntegSuite) TestDispatchActivityOld() {
	s.testWithMatchingBehavior(func() { s.dispatchActivity(dontFailActivity, false, false) })
}

func (s *VersioningIntegSuite) TestDispatchActivityFailOld() {
	s.testWithMatchingBehavior(func() { s.dispatchActivity(failActivity, false, false) })
}

func (s *VersioningIntegSuite) TestDispatchActivityTimeoutOld() {
	s.testWithMatchingBehavior(func() { s.dispatchActivity(timeoutActivity, false, false) })
}

func (s *VersioningIntegSuite) TestDispatchActivity() {
	s.testWithMatchingBehavior(func() { s.dispatchActivity(dontFailActivity, true, false) })
}

func (s *VersioningIntegSuite) TestDispatchActivityFail() {
	s.testWithMatchingBehavior(func() { s.dispatchActivity(failActivity, true, false) })
}

func (s *VersioningIntegSuite) TestDispatchActivityTimeout() {
	s.testWithMatchingBehavior(func() { s.dispatchActivity(timeoutActivity, true, false) })
}

func (s *VersioningIntegSuite) TestDispatchActivityCrossTq() {
	s.testWithMatchingBehavior(func() { s.dispatchActivity(dontFailActivity, true, true) })
}

func (s *VersioningIntegSuite) TestDispatchActivityFailCrossTq() {
	s.testWithMatchingBehavior(func() { s.dispatchActivity(failActivity, true, true) })
}

func (s *VersioningIntegSuite) TestDispatchActivityTimeoutCrossTq() {
	s.testWithMatchingBehavior(func() { s.dispatchActivity(timeoutActivity, true, true) })
}

func (s *VersioningIntegSuite) dispatchActivity(failMode activityFailMode, newVersioning bool, crossTq bool) {
	// This also implicitly tests that a workflow stays on a compatible version set if a new
	// incompatible set is registered, because wf2 just panics. It further tests that
	// stickiness on v1 is not broken by registering v2, because the channel send will panic on
	// replay after we close the channel.

	tq := s.randomizeStr(s.T().Name())
	actxTq := s.randomizeStr(s.T().Name() + "activity")
	v1 := s.prefixed("v1")
	v2 := s.prefixed("v2")

	started := make(chan struct{}, 1)

	var act1state, act2state atomic.Int32

	doAct := func(state *atomic.Int32, output string) (string, error) {
		if state.Add(1) == 1 {
			switch failMode {
			case failActivity:
				return "", errors.New("try again")
			case timeoutActivity:
				time.Sleep(5 * time.Second)
				return "ignored", nil
			}
		}
		return output, nil
	}

	act1 := func() (string, error) {
		return doAct(&act1state, "v1")
	}
	act2 := func() (string, error) {
		return doAct(&act2state, "v2")
	}
	act1xTq := func() (string, error) {
		return doAct(&act1state, "v1xTq")
	}
	act2xTq := func() (string, error) {
		return doAct(&act2state, "v2xTq")
	}
	wf1 := func(ctx workflow.Context) (string, error) {
		started <- struct{}{}
		// wait for signal
		workflow.GetSignalChannel(ctx, "wait").Receive(ctx, nil)
		actTq := tq
		if crossTq {
			actTq = actxTq
		}
		// run two activities
		fut1 := workflow.ExecuteActivity(workflow.WithActivityOptions(ctx, workflow.ActivityOptions{
			ScheduleToCloseTimeout: time.Minute,
			DisableEagerExecution:  true,
			VersioningIntent:       temporal.VersioningIntentCompatible,
			StartToCloseTimeout:    1 * time.Second,
			TaskQueue:              actTq,
		}), "act")
		fut2 := workflow.ExecuteActivity(workflow.WithActivityOptions(ctx, workflow.ActivityOptions{
			ScheduleToCloseTimeout: time.Minute,
			DisableEagerExecution:  true,
			VersioningIntent:       temporal.VersioningIntentDefault, // this one should go to default
			StartToCloseTimeout:    1 * time.Second,
			TaskQueue:              actTq,
		}), "act")
		var val1, val2 string
		s.NoError(fut1.Get(ctx, &val1))
		s.NoError(fut2.Get(ctx, &val2))
		return val1 + val2, nil
	}
	wf2 := func(ctx workflow.Context) (string, error) {
		panic("workflow should not run on v2")
	}

	ctx, cancel := context.WithTimeout(context.Background(), 30*time.Minute)
	defer cancel()

	if newVersioning {
		rule := s.addAssignmentRule(ctx, tq, v1)
		s.waitForAssignmentRulePropagation(ctx, tq, rule)
	} else {
		s.addNewDefaultBuildId(ctx, tq, v1)
		s.waitForVersionSetPropagation(ctx, tq, v1)
	}

	w1 := worker.New(s.sdkClient, tq, worker.Options{
		BuildID:                          v1,
		UseBuildIDForVersioning:          true,
		MaxConcurrentWorkflowTaskPollers: numPollers,
	})
	w1.RegisterWorkflowWithOptions(wf1, workflow.RegisterOptions{Name: "wf"})
	w1.RegisterActivityWithOptions(act1, activity.RegisterOptions{Name: "act"})
	s.NoError(w1.Start())
	defer w1.Stop()
	w1xTq := worker.New(s.sdkClient, actxTq, worker.Options{
		BuildID:                          v1,
		UseBuildIDForVersioning:          true,
		MaxConcurrentWorkflowTaskPollers: numPollers,
	})
	w1xTq.RegisterActivityWithOptions(act1xTq, activity.RegisterOptions{Name: "act"})
	s.NoError(w1xTq.Start())
	defer w1xTq.Stop()

	run, err := s.sdkClient.ExecuteWorkflow(ctx, sdkclient.StartWorkflowOptions{TaskQueue: tq}, "wf")
	s.NoError(err)
	// wait for it to start on v1
	s.waitForChan(ctx, started)
	close(started) // force panic if replayed

	// now register v2 as default
	if newVersioning {
		rule := s.addAssignmentRule(ctx, tq, v2)
		s.waitForAssignmentRulePropagation(ctx, tq, rule)
		rule = s.addAssignmentRule(ctx, actxTq, v2)
		s.waitForAssignmentRulePropagation(ctx, actxTq, rule)
	} else {
		s.addNewDefaultBuildId(ctx, tq, v2)
		s.waitForVersionSetPropagation(ctx, tq, v2)
	}

	// start worker for v2
	w2 := worker.New(s.sdkClient, tq, worker.Options{
		BuildID:                          v2,
		UseBuildIDForVersioning:          true,
		MaxConcurrentWorkflowTaskPollers: numPollers,
	})
	w2.RegisterWorkflowWithOptions(wf2, workflow.RegisterOptions{Name: "wf"})
	w2.RegisterActivityWithOptions(act2, activity.RegisterOptions{Name: "act"})
	s.NoError(w2.Start())
	defer w2.Stop()
	w2xTq := worker.New(s.sdkClient, actxTq, worker.Options{
		BuildID:                          v2,
		UseBuildIDForVersioning:          true,
		MaxConcurrentWorkflowTaskPollers: numPollers,
	})
	w2xTq.RegisterActivityWithOptions(act2xTq, activity.RegisterOptions{Name: "act"})
	s.NoError(w2xTq.Start())
	defer w2xTq.Stop()

	// unblock the workflow
	s.NoError(s.sdkClient.SignalWorkflow(ctx, run.GetID(), run.GetRunID(), "wait", nil))

	var out string
	s.NoError(run.Get(ctx, &out))
	if crossTq {
		s.Equal("v1xTqv2xTq", out)
	} else {
		s.Equal("v1v2", out)
	}

	s.validateWorkflowBuildId(ctx, run.GetID(), run.GetRunID(), v1, newVersioning, true, "", nil)
}

func (s *VersioningIntegSuite) TestDispatchActivityCompatible() {
	s.testWithMatchingBehavior(s.dispatchActivityCompatible)
}

func (s *VersioningIntegSuite) dispatchActivityCompatible() {
	tq := s.randomizeStr(s.T().Name())
	v1 := s.prefixed("v1")
	v11 := s.prefixed("v11")

	started := make(chan struct{}, 2)

	act1 := func() (string, error) { return "v1", nil }
	act11 := func() (string, error) { return "v1.1", nil }
	wf1 := func(ctx workflow.Context) (string, error) {
		started <- struct{}{}
		// wait for signal
		workflow.GetSignalChannel(ctx, "wait").Receive(ctx, nil)
		// run activity
		fut11 := workflow.ExecuteActivity(workflow.WithActivityOptions(ctx, workflow.ActivityOptions{
			ScheduleToCloseTimeout: time.Minute,
			DisableEagerExecution:  true,
			VersioningIntent:       temporal.VersioningIntentCompatible,
		}), "act")
		var val11 string
		s.NoError(fut11.Get(ctx, &val11))
		return val11, nil
	}

	ctx, cancel := context.WithTimeout(context.Background(), 30*time.Second)
	defer cancel()

	s.addNewDefaultBuildId(ctx, tq, v1)
	s.waitForVersionSetPropagation(ctx, tq, v1)

	w1 := worker.New(s.sdkClient, tq, worker.Options{
		BuildID:                          v1,
		UseBuildIDForVersioning:          true,
		MaxConcurrentWorkflowTaskPollers: numPollers,
	})
	w1.RegisterWorkflowWithOptions(wf1, workflow.RegisterOptions{Name: "wf"})
	w1.RegisterActivityWithOptions(act1, activity.RegisterOptions{Name: "act"})
	s.NoError(w1.Start())
	defer w1.Stop()

	run, err := s.sdkClient.ExecuteWorkflow(ctx, sdkclient.StartWorkflowOptions{TaskQueue: tq}, "wf")
	s.NoError(err)
	// wait for it to start on v1
	s.waitForChan(ctx, started)

	// now register v1.1 as compatible
	s.addCompatibleBuildId(ctx, tq, v11, v1, false)
	s.waitForVersionSetPropagation(ctx, tq, v11)
	// start worker for v1.1
	w11 := worker.New(s.sdkClient, tq, worker.Options{
		BuildID:                          v11,
		UseBuildIDForVersioning:          true,
		MaxConcurrentWorkflowTaskPollers: numPollers,
	})
	w11.RegisterWorkflowWithOptions(wf1, workflow.RegisterOptions{Name: "wf"})
	w11.RegisterActivityWithOptions(act11, activity.RegisterOptions{Name: "act"})
	s.NoError(w11.Start())
	defer w11.Stop()

	// wait for w1 long polls to all time out
	time.Sleep(longPollTime)

	// unblock the workflow
	s.NoError(s.sdkClient.SignalWorkflow(ctx, run.GetID(), run.GetRunID(), "wait", nil))

	var out string
	s.NoError(run.Get(ctx, &out))
	s.Equal("v1.1", out)

	s.validateWorkflowBuildId(ctx, run.GetID(), run.GetRunID(), v11, false, true, "", []string{v1})
}

func (s *VersioningIntegSuite) TestDispatchActivityEager() {
	dc := s.testCluster.host.dcClient
	dc.OverrideValue(s.T(), dynamicconfig.EnableActivityEagerExecution, true)

	tq := s.randomizeStr(s.T().Name())
	v1 := s.prefixed("v1")

	ctx, cancel := context.WithTimeout(context.Background(), 30*time.Second)
	defer cancel()

	_, err := s.sdkClient.ExecuteWorkflow(ctx, sdkclient.StartWorkflowOptions{TaskQueue: tq}, "wf")
	s.Require().NoError(err)

	pollResponse, err := s.sdkClient.WorkflowService().PollWorkflowTaskQueue(ctx, &workflowservice.PollWorkflowTaskQueueRequest{
		Namespace: s.namespace,
		TaskQueue: &taskqueuepb.TaskQueue{Name: tq},
		Identity:  "test",
		WorkerVersionCapabilities: &commonpb.WorkerVersionCapabilities{
			BuildId: v1,
		},
	})
	s.Require().NoError(err)
	startToCloseTimeout := time.Minute

	completionResponse, err := s.sdkClient.WorkflowService().RespondWorkflowTaskCompleted(ctx, &workflowservice.RespondWorkflowTaskCompletedRequest{
		Identity: "test",
		WorkerVersionStamp: &commonpb.WorkerVersionStamp{
			BuildId:       v1,
			UseVersioning: true,
		},
		TaskToken: pollResponse.TaskToken,
		Commands: []*commandpb.Command{
			{
				CommandType: enumspb.COMMAND_TYPE_SCHEDULE_ACTIVITY_TASK,
				Attributes: &commandpb.Command_ScheduleActivityTaskCommandAttributes{
					ScheduleActivityTaskCommandAttributes: &commandpb.ScheduleActivityTaskCommandAttributes{
						ActivityId: "compatible",
						TaskQueue: &taskqueuepb.TaskQueue{
							Name: tq,
						},
						StartToCloseTimeout: durationpb.New(startToCloseTimeout),
						ActivityType: &commonpb.ActivityType{
							Name: "ignore",
						},
						RequestEagerExecution: true,
						UseWorkflowBuildId:    true,
					},
				},
			},
			{
				CommandType: enumspb.COMMAND_TYPE_SCHEDULE_ACTIVITY_TASK,
				Attributes: &commandpb.Command_ScheduleActivityTaskCommandAttributes{
					ScheduleActivityTaskCommandAttributes: &commandpb.ScheduleActivityTaskCommandAttributes{
						ActivityId: "latest",
						TaskQueue: &taskqueuepb.TaskQueue{
							Name: tq,
						},
						StartToCloseTimeout: durationpb.New(startToCloseTimeout),
						ActivityType: &commonpb.ActivityType{
							Name: "ignore",
						},
						RequestEagerExecution: true,
						UseWorkflowBuildId:    false,
					},
				},
			},
		},
	})
	s.Require().NoError(err)
	s.Require().Equal(1, len(completionResponse.ActivityTasks))
	s.Require().Equal("compatible", completionResponse.ActivityTasks[0].ActivityId)
}

func (s *VersioningIntegSuite) TestDispatchActivityCrossTQFails() {
	dc := s.testCluster.host.dcClient
	dc.OverrideValue(s.T(), dynamicconfig.MatchingNumTaskqueueReadPartitions, 1)
	dc.OverrideValue(s.T(), dynamicconfig.MatchingNumTaskqueueWritePartitions, 1)

	tq := s.randomizeStr(s.T().Name())
	crosstq := s.randomizeStr(s.T().Name())
	v1 := s.prefixed("v1")

	act := func() (string, error) { return "v1", nil }
	wf := func(ctx workflow.Context) (string, error) {
		fut := workflow.ExecuteActivity(workflow.WithActivityOptions(ctx, workflow.ActivityOptions{
			StartToCloseTimeout: 1 * time.Second,
			TaskQueue:           crosstq,
			VersioningIntent:    temporal.VersioningIntentCompatible,
		}), "act")
		var val string
		s.NoError(fut.Get(ctx, &val))
		return val, nil
	}

	ctx, cancel := context.WithTimeout(context.Background(), 30*time.Second)
	defer cancel()

	s.addNewDefaultBuildId(ctx, tq, v1)
	s.addNewDefaultBuildId(ctx, crosstq, v1)
	s.waitForVersionSetPropagation(ctx, tq, v1)
	s.waitForVersionSetPropagation(ctx, crosstq, v1)

	w1 := worker.New(s.sdkClient, tq, worker.Options{
		BuildID:                          v1,
		UseBuildIDForVersioning:          true,
		MaxConcurrentWorkflowTaskPollers: numPollers,
	})
	w1.RegisterWorkflowWithOptions(wf, workflow.RegisterOptions{Name: "wf"})
	s.NoError(w1.Start())
	defer w1.Stop()

	w1cross := worker.New(s.sdkClient, crosstq, worker.Options{
		BuildID:                          v1,
		UseBuildIDForVersioning:          true,
		MaxConcurrentWorkflowTaskPollers: numPollers,
	})
	w1cross.RegisterActivityWithOptions(act, activity.RegisterOptions{Name: "act"})
	s.NoError(w1cross.Start())
	defer w1cross.Stop()

	run, err := s.sdkClient.ExecuteWorkflow(ctx, sdkclient.StartWorkflowOptions{TaskQueue: tq}, "wf")
	s.NoError(err)

	// workflow should be terminated by invalid argument
	var out string
	s.Error(run.Get(ctx, &out))
}

func (s *VersioningIntegSuite) TestDispatchChildWorkflowOld() {
	s.testWithMatchingBehavior(func() { s.dispatchChildWorkflow(false, false) })
}

func (s *VersioningIntegSuite) TestDispatchChildWorkflow() {
	s.testWithMatchingBehavior(func() { s.dispatchChildWorkflow(true, false) })
}

func (s *VersioningIntegSuite) TestDispatchChildWorkflowCrossTq() {
	s.testWithMatchingBehavior(func() { s.dispatchChildWorkflow(true, true) })
}

func (s *VersioningIntegSuite) dispatchChildWorkflow(newVersioning bool, crossTq bool) {
	// This also implicitly tests that a workflow stays on a compatible version set if a new
	// incompatible set is registered, because wf2 just panics. It further tests that
	// stickiness on v1 is not broken by registering v2, because the channel send will panic on
	// replay after we close the channel.

	tq := s.randomizeStr(s.T().Name())
	childxTq := s.randomizeStr(s.T().Name() + "child")
	v1 := s.prefixed("v1")
	v2 := s.prefixed("v2")
	inheritedBuildId := ""
	if newVersioning {
		inheritedBuildId = v1
	}

	ctx, cancel := context.WithTimeout(context.Background(), 30*time.Second)
	defer cancel()

	started := make(chan struct{}, 1)

	validateChildBuild := func(cctx workflow.Context, expectedBuildId, expectedInheritedBuildId string) {
		exec := workflow.GetInfo(cctx).WorkflowExecution
		s.validateWorkflowBuildId(
			ctx,
			exec.ID,
			exec.RunID,
			expectedBuildId,
			newVersioning,
			!newVersioning && expectedBuildId == v1,
			expectedInheritedBuildId,
			nil,
		)
		if newVersioning {
			s.validateWorkflowEventsVersionStamps(ctx, exec.ID, exec.RunID, []string{expectedBuildId}, expectedInheritedBuildId)
		}
	}

	child1 := func(cctx workflow.Context) (string, error) {
		validateChildBuild(cctx, v1, inheritedBuildId)
		return "v1", nil
	}
	child2 := func(cctx workflow.Context) (string, error) {
		validateChildBuild(cctx, v2, "")
		return "v2", nil
	}
	child1xTq := func(cctx workflow.Context) (string, error) {
		validateChildBuild(cctx, v1, inheritedBuildId)
		return "v1xTq", nil
	}
	child2xTq := func(cctx workflow.Context) (string, error) {
		validateChildBuild(cctx, v2, "")
		return "v2xTq", nil
	}
	wf1 := func(ctx workflow.Context) (string, error) {
		started <- struct{}{}
		// wait for signal
		workflow.GetSignalChannel(ctx, "wait").Receive(ctx, nil)
		childTq := tq
		if crossTq {
			childTq = childxTq
		}
		// run two child workflows
		fut1 := workflow.ExecuteChildWorkflow(workflow.WithChildOptions(ctx, workflow.ChildWorkflowOptions{
			TaskQueue:        childTq,
			VersioningIntent: temporal.VersioningIntentCompatible,
		}), "child")
		fut2 := workflow.ExecuteChildWorkflow(workflow.WithChildOptions(ctx, workflow.ChildWorkflowOptions{
			TaskQueue:        childTq,
			VersioningIntent: temporal.VersioningIntentDefault, // this one should go to default
		}), "child")
		var val1, val2 string
		s.NoError(fut1.Get(ctx, &val1))
		s.NoError(fut2.Get(ctx, &val2))

		return val1 + val2, nil
	}
	wf2 := func(ctx workflow.Context) (string, error) {
		panic("workflow should not run on v2")
	}

	if newVersioning {
		rule := s.addAssignmentRule(ctx, tq, v1)
		s.waitForAssignmentRulePropagation(ctx, tq, rule)
		rule = s.addAssignmentRule(ctx, childxTq, v1)
		s.waitForAssignmentRulePropagation(ctx, childxTq, rule)
	} else {
		s.addNewDefaultBuildId(ctx, tq, v1)
		s.waitForVersionSetPropagation(ctx, tq, v1)
	}

	w1 := worker.New(s.sdkClient, tq, worker.Options{
		BuildID:                          v1,
		UseBuildIDForVersioning:          true,
		MaxConcurrentWorkflowTaskPollers: numPollers,
	})
	w1.RegisterWorkflowWithOptions(wf1, workflow.RegisterOptions{Name: "wf"})
	w1.RegisterWorkflowWithOptions(child1, workflow.RegisterOptions{Name: "child"})
	s.NoError(w1.Start())
	defer w1.Stop()
	w1xTq := worker.New(s.sdkClient, childxTq, worker.Options{
		BuildID:                          v1,
		UseBuildIDForVersioning:          true,
		MaxConcurrentWorkflowTaskPollers: numPollers,
	})
	w1xTq.RegisterWorkflowWithOptions(child1xTq, workflow.RegisterOptions{Name: "child"})
	s.NoError(w1xTq.Start())
	defer w1xTq.Stop()

	run, err := s.sdkClient.ExecuteWorkflow(ctx, sdkclient.StartWorkflowOptions{TaskQueue: tq}, "wf")
	s.NoError(err)
	// wait for it to start on v1
	s.waitForChan(ctx, started)
	close(started) //force panic if replayed

	// now register v2 as default
	if newVersioning {
		rule := s.addAssignmentRule(ctx, tq, v2)
		s.waitForAssignmentRulePropagation(ctx, tq, rule)
		rule = s.addAssignmentRule(ctx, childxTq, v2)
		s.waitForAssignmentRulePropagation(ctx, childxTq, rule)
	} else {
		s.addNewDefaultBuildId(ctx, tq, v2)
		s.waitForVersionSetPropagation(ctx, tq, v2)
	}

	// start worker for v2
	w2 := worker.New(s.sdkClient, tq, worker.Options{
		BuildID:                          v2,
		UseBuildIDForVersioning:          true,
		MaxConcurrentWorkflowTaskPollers: numPollers,
	})
	w2.RegisterWorkflowWithOptions(wf2, workflow.RegisterOptions{Name: "wf"})
	w2.RegisterWorkflowWithOptions(child2, workflow.RegisterOptions{Name: "child"})
	s.NoError(w2.Start())
	defer w2.Stop()
	w2xTq := worker.New(s.sdkClient, childxTq, worker.Options{
		BuildID:                          v2,
		UseBuildIDForVersioning:          true,
		MaxConcurrentWorkflowTaskPollers: numPollers,
	})
	w2xTq.RegisterWorkflowWithOptions(child2xTq, workflow.RegisterOptions{Name: "child"})
	s.NoError(w2xTq.Start())
	defer w2xTq.Stop()

	// unblock the workflow
	s.NoError(s.sdkClient.SignalWorkflow(ctx, run.GetID(), run.GetRunID(), "wait", nil))

	var out string
	s.NoError(run.Get(ctx, &out))
	if crossTq {
		s.Equal("v1xTqv2xTq", out)
	} else {
		s.Equal("v1v2", out)
	}

	s.validateWorkflowBuildId(ctx, run.GetID(), run.GetRunID(), v1, newVersioning, true, "", nil)
}

func (s *VersioningIntegSuite) TestDispatchChildWorkflowUpgrade() {
	s.testWithMatchingBehavior(s.dispatchChildWorkflowUpgrade)
}

func (s *VersioningIntegSuite) dispatchChildWorkflowUpgrade() {
	tq := s.randomizeStr(s.T().Name())
	v1 := s.prefixed("v1")
	v11 := s.prefixed("v11")

	started := make(chan struct{}, 2)

	ctx, cancel := context.WithTimeout(context.Background(), 30*time.Second)
	defer cancel()

	child1 := func(cctx workflow.Context) (string, error) {
		exec := workflow.GetInfo(cctx).WorkflowExecution
		s.validateWorkflowBuildId(ctx, exec.ID, exec.RunID, v1, false, true, "", nil)
		return "v1", nil
	}
	child11 := func(cctx workflow.Context) (string, error) {
		exec := workflow.GetInfo(cctx).WorkflowExecution
		s.validateWorkflowBuildId(ctx, exec.ID, exec.RunID, v11, false, true, "", nil)
		return "v1.1", nil
	}
	wf1 := func(ctx workflow.Context) (string, error) {
		started <- struct{}{}
		// wait for signal
		workflow.GetSignalChannel(ctx, "wait").Receive(ctx, nil)
		// run child
		fut11 := workflow.ExecuteChildWorkflow(workflow.WithChildOptions(ctx, workflow.ChildWorkflowOptions{}), "child")
		var val11 string
		s.NoError(fut11.Get(ctx, &val11))
		return val11, nil
	}

	s.addNewDefaultBuildId(ctx, tq, v1)
	s.waitForVersionSetPropagation(ctx, tq, v1)

	w1 := worker.New(s.sdkClient, tq, worker.Options{
		BuildID:                          v1,
		UseBuildIDForVersioning:          true,
		MaxConcurrentWorkflowTaskPollers: numPollers,
	})
	w1.RegisterWorkflowWithOptions(wf1, workflow.RegisterOptions{Name: "wf"})
	w1.RegisterWorkflowWithOptions(child1, workflow.RegisterOptions{Name: "child"})
	s.NoError(w1.Start())
	defer w1.Stop()

	run, err := s.sdkClient.ExecuteWorkflow(ctx, sdkclient.StartWorkflowOptions{TaskQueue: tq}, "wf")
	s.NoError(err)
	// wait for it to start on v1
	s.waitForChan(ctx, started)

	// now register v1.1 as compatible
	s.addCompatibleBuildId(ctx, tq, v11, v1, false)
	s.waitForVersionSetPropagation(ctx, tq, v11)
	// start worker for v1.1
	w11 := worker.New(s.sdkClient, tq, worker.Options{
		BuildID:                          v11,
		UseBuildIDForVersioning:          true,
		MaxConcurrentWorkflowTaskPollers: numPollers,
	})
	w11.RegisterWorkflowWithOptions(wf1, workflow.RegisterOptions{Name: "wf"})
	w11.RegisterWorkflowWithOptions(child11, workflow.RegisterOptions{Name: "child"})
	s.NoError(w11.Start())
	defer w11.Stop()

	// wait for w1 long polls to all time out
	time.Sleep(longPollTime)

	// unblock the workflow
	s.NoError(s.sdkClient.SignalWorkflow(ctx, run.GetID(), run.GetRunID(), "wait", nil))

	var out string
	s.NoError(run.Get(ctx, &out))
	s.Equal("v1.1", out)
	s.validateWorkflowBuildId(ctx, run.GetID(), run.GetRunID(), v11, false, true, "", []string{v1})
}

func (s *VersioningIntegSuite) TestDispatchChildWorkflowCrossTQFails() {
	dc := s.testCluster.host.dcClient
	dc.OverrideValue(s.T(), dynamicconfig.MatchingNumTaskqueueReadPartitions, 1)
	dc.OverrideValue(s.T(), dynamicconfig.MatchingNumTaskqueueWritePartitions, 1)

	tq := s.randomizeStr(s.T().Name())
	crosstq := s.randomizeStr(s.T().Name())
	v1 := s.prefixed("v1")

	child := func(ctx workflow.Context) (string, error) { return "v1", nil }
	wf := func(ctx workflow.Context) (string, error) {
		fut := workflow.ExecuteChildWorkflow(workflow.WithChildOptions(ctx, workflow.ChildWorkflowOptions{
			TaskQueue:        crosstq,
			VersioningIntent: temporal.VersioningIntentCompatible,
		}), "child")
		var val string
		s.NoError(fut.Get(ctx, &val))
		return val, nil
	}

	ctx, cancel := context.WithTimeout(context.Background(), 30*time.Second)
	defer cancel()

	s.addNewDefaultBuildId(ctx, tq, v1)
	s.addNewDefaultBuildId(ctx, crosstq, v1)
	s.waitForVersionSetPropagation(ctx, tq, v1)
	s.waitForVersionSetPropagation(ctx, crosstq, v1)

	w1 := worker.New(s.sdkClient, tq, worker.Options{
		BuildID:                          v1,
		UseBuildIDForVersioning:          true,
		MaxConcurrentWorkflowTaskPollers: numPollers,
	})
	w1.RegisterWorkflowWithOptions(wf, workflow.RegisterOptions{Name: "wf"})
	s.NoError(w1.Start())
	defer w1.Stop()

	w1cross := worker.New(s.sdkClient, crosstq, worker.Options{
		BuildID:                          v1,
		UseBuildIDForVersioning:          true,
		MaxConcurrentWorkflowTaskPollers: numPollers,
	})
	w1cross.RegisterWorkflowWithOptions(child, workflow.RegisterOptions{Name: "child"})
	s.NoError(w1cross.Start())
	defer w1cross.Stop()

	run, err := s.sdkClient.ExecuteWorkflow(ctx, sdkclient.StartWorkflowOptions{TaskQueue: tq}, "wf")
	s.NoError(err)

	// workflow should be terminated by invalid argument
	var out string
	s.Error(run.Get(ctx, &out))
}

func (s *VersioningIntegSuite) TestDispatchQuery() {
	s.testWithMatchingBehavior(s.dispatchQuery)
}

func (s *VersioningIntegSuite) dispatchQuery() {
	tq := s.randomizeStr(s.T().Name())
	v1 := s.prefixed("v1")
	v11 := s.prefixed("v11")
	v2 := s.prefixed("v2")

	started := make(chan struct{}, 10)

	wf1 := func(ctx workflow.Context) error {
		if err := workflow.SetQueryHandler(ctx, "query", func() (string, error) { return "v1", nil }); err != nil {
			return err
		}
		started <- struct{}{}
		workflow.GetSignalChannel(ctx, "wait").Receive(ctx, nil)
		return nil
	}
	wf11 := func(ctx workflow.Context) error {
		if err := workflow.SetQueryHandler(ctx, "query", func() (string, error) { return "v1.1", nil }); err != nil {
			return err
		}
		started <- struct{}{}
		workflow.GetSignalChannel(ctx, "wait").Receive(ctx, nil)
		return nil
	}
	wf2 := func(ctx workflow.Context) error {
		if err := workflow.SetQueryHandler(ctx, "query", func() (string, error) { return "v2", nil }); err != nil {
			return err
		}
		return nil
	}

	ctx, cancel := context.WithTimeout(context.Background(), 30*time.Second)
	defer cancel()

	s.addNewDefaultBuildId(ctx, tq, v1)
	s.waitForVersionSetPropagation(ctx, tq, v1)

	w1 := worker.New(s.sdkClient, tq, worker.Options{
		BuildID:                          v1,
		UseBuildIDForVersioning:          true,
		MaxConcurrentWorkflowTaskPollers: numPollers,
	})
	w1.RegisterWorkflowWithOptions(wf1, workflow.RegisterOptions{Name: "wf"})
	s.NoError(w1.Start())
	defer w1.Stop()

	run, err := s.sdkClient.ExecuteWorkflow(ctx, sdkclient.StartWorkflowOptions{TaskQueue: tq}, "wf")
	s.NoError(err)
	// wait for it to start on v1
	s.waitForChan(ctx, started)

	// now register v1.1 as compatible
	// now register v11 as newer compatible with v1 AND v2 as a new default
	s.addCompatibleBuildId(ctx, tq, v11, v1, false)
	s.addNewDefaultBuildId(ctx, tq, v2)
	s.waitForVersionSetPropagation(ctx, tq, v2)
	// add another 100ms to make sure it got to sticky queues also
	time.Sleep(100 * time.Millisecond)

	// start worker for v1.1 and v2
	w11 := worker.New(s.sdkClient, tq, worker.Options{
		BuildID:                          v11,
		UseBuildIDForVersioning:          true,
		MaxConcurrentWorkflowTaskPollers: numPollers,
	})
	w11.RegisterWorkflowWithOptions(wf11, workflow.RegisterOptions{Name: "wf"})
	s.NoError(w11.Start())
	defer w11.Stop()
	w2 := worker.New(s.sdkClient, tq, worker.Options{
		BuildID:                          v2,
		UseBuildIDForVersioning:          true,
		MaxConcurrentWorkflowTaskPollers: numPollers,
	})
	w2.RegisterWorkflowWithOptions(wf2, workflow.RegisterOptions{Name: "wf"})
	s.NoError(w2.Start())
	defer w2.Stop()

	// wait for w1 long polls to all time out
	time.Sleep(longPollTime)

	// query
	val, err := s.sdkClient.QueryWorkflow(ctx, run.GetID(), run.GetRunID(), "query")
	s.NoError(err)
	var out string
	s.NoError(val.Get(&out))
	s.Equal("v1.1", out)

	// let the workflow complete
	s.NoError(s.sdkClient.SignalWorkflow(ctx, run.GetID(), run.GetRunID(), "wait", nil))

	// wait for completion
	s.NoError(run.Get(ctx, nil))

	// query on closed workflow
	val, err = s.sdkClient.QueryWorkflow(ctx, run.GetID(), run.GetRunID(), "query")
	s.NoError(err)
	s.NoError(val.Get(&out))
	s.Equal("v1.1", out)

	// start another wf on v2. should complete immediately.
	run2, err := s.sdkClient.ExecuteWorkflow(ctx, sdkclient.StartWorkflowOptions{TaskQueue: tq}, "wf")
	s.NoError(err)

	// wait for completion
	s.NoError(run2.Get(ctx, nil))

	// query on closed workflow
	val, err = s.sdkClient.QueryWorkflow(ctx, run2.GetID(), run2.GetRunID(), "query")
	s.NoError(err)
	s.NoError(val.Get(&out))
	s.Equal("v2", out)
}

func (s *VersioningIntegSuite) TestDispatchContinueAsNewOld() {
	s.testWithMatchingBehavior(func() { s.dispatchContinueAsNew(false, false) })
}

func (s *VersioningIntegSuite) TestDispatchContinueAsNew() {
	s.testWithMatchingBehavior(func() { s.dispatchContinueAsNew(true, false) })
}

func (s *VersioningIntegSuite) TestDispatchContinueAsNewCrossTq() {
	s.testWithMatchingBehavior(func() { s.dispatchContinueAsNew(true, true) })
}

func (s *VersioningIntegSuite) dispatchContinueAsNew(newVersioning bool, crossTq bool) {
	tq := s.randomizeStr(s.T().Name())
	canxTq := s.randomizeStr(s.T().Name() + "CaN")
	v1 := s.prefixed("v1")
	v2 := s.prefixed("v2")
	inheritedBuildId := ""
	if newVersioning {
		inheritedBuildId = v1
	}

	ctx, cancel := context.WithTimeout(context.Background(), 30*time.Second)
	defer cancel()

	started1 := make(chan struct{}, 10)

	wf1 := func(wctx workflow.Context, attempt int) (string, error) {
		switch attempt {
		case 0:
			s.Equal(tq, workflow.GetInfo(wctx).TaskQueueName)
			newCtx := workflow.WithWorkflowVersioningIntent(wctx, temporal.VersioningIntentCompatible)
			if crossTq {
				newCtx = workflow.WithWorkflowTaskQueue(newCtx, canxTq)
			}
			started1 <- struct{}{}
			return "", workflow.NewContinueAsNewError(newCtx, "wf", attempt+1)
		case 1:
			exec := workflow.GetInfo(wctx).WorkflowExecution
			s.validateWorkflowBuildId(ctx, exec.ID, exec.RunID, v1, newVersioning, !newVersioning, inheritedBuildId, nil)
			if newVersioning {
				s.validateWorkflowEventsVersionStamps(ctx, exec.ID, exec.RunID, []string{v1}, inheritedBuildId)
			}
			workflow.GetSignalChannel(wctx, "wait").Receive(wctx, nil)
			if crossTq {
				s.Equal(canxTq, workflow.GetInfo(wctx).TaskQueueName)
			} else {
				s.Equal(tq, workflow.GetInfo(wctx).TaskQueueName)
			}
			newCtx := workflow.WithWorkflowVersioningIntent(wctx, temporal.VersioningIntentDefault) // this one should go to default
			if crossTq {
				newCtx = workflow.WithWorkflowTaskQueue(newCtx, canxTq)
			}
			started1 <- struct{}{}
			return "", workflow.NewContinueAsNewError(newCtx, "wf", attempt+1)
		case 2:
			// return "done!", nil
		}
		panic("oops")
	}
	wf2 := func(wctx workflow.Context, attempt int) (string, error) {
		if attempt == 2 {
			exec := workflow.GetInfo(wctx).WorkflowExecution
			s.validateWorkflowBuildId(ctx, exec.ID, exec.RunID, v2, newVersioning, false, "", nil)
			if crossTq {
				s.Equal(canxTq, workflow.GetInfo(wctx).TaskQueueName)
			} else {
				s.Equal(tq, workflow.GetInfo(wctx).TaskQueueName)
			}
			return "done!", nil
		}
		panic("oops")
	}

	if newVersioning {
		rule := s.addAssignmentRule(ctx, tq, v1)
		s.waitForAssignmentRulePropagation(ctx, tq, rule)
		rule = s.addAssignmentRule(ctx, canxTq, v1)
		s.waitForAssignmentRulePropagation(ctx, canxTq, rule)
	} else {
		s.addNewDefaultBuildId(ctx, tq, v1)
		s.waitForVersionSetPropagation(ctx, tq, v1)
	}

	w1 := worker.New(s.sdkClient, tq, worker.Options{
		BuildID:                          v1,
		UseBuildIDForVersioning:          true,
		MaxConcurrentWorkflowTaskPollers: numPollers,
	})
	w1.RegisterWorkflowWithOptions(wf1, workflow.RegisterOptions{Name: "wf"})
	s.NoError(w1.Start())
	defer w1.Stop()
	w1xTq := worker.New(s.sdkClient, canxTq, worker.Options{
		BuildID:                          v1,
		UseBuildIDForVersioning:          true,
		MaxConcurrentWorkflowTaskPollers: numPollers,
	})
	w1xTq.RegisterWorkflowWithOptions(wf1, workflow.RegisterOptions{Name: "wf"})
	s.NoError(w1xTq.Start())
	defer w1xTq.Stop()

	run, err := s.sdkClient.ExecuteWorkflow(ctx, sdkclient.StartWorkflowOptions{TaskQueue: tq}, "wf")
	s.NoError(err)
	// wait for it to start on v1
	s.waitForChan(ctx, started1)

	// now make v2 as a new default
	if newVersioning {
		rule := s.addAssignmentRule(ctx, tq, v2)
		s.waitForAssignmentRulePropagation(ctx, tq, rule)
		rule = s.addAssignmentRule(ctx, canxTq, v2)
		s.waitForAssignmentRulePropagation(ctx, canxTq, rule)
	} else {
		s.addNewDefaultBuildId(ctx, tq, v2)
		s.waitForVersionSetPropagation(ctx, tq, v2)
	}
	// add another 100ms to make sure it got to sticky queues also
	time.Sleep(100 * time.Millisecond)

	s.validateWorkflowBuildId(ctx, run.GetID(), run.GetRunID(), v1, newVersioning, true, "", nil)

	// start workers for v2
	w2 := worker.New(s.sdkClient, tq, worker.Options{
		BuildID:                          v2,
		UseBuildIDForVersioning:          true,
		MaxConcurrentWorkflowTaskPollers: numPollers,
	})
	w2.RegisterWorkflowWithOptions(wf2, workflow.RegisterOptions{Name: "wf"})
	s.NoError(w2.Start())
	defer w2.Stop()
	w2xTq := worker.New(s.sdkClient, canxTq, worker.Options{
		BuildID:                          v2,
		UseBuildIDForVersioning:          true,
		MaxConcurrentWorkflowTaskPollers: numPollers,
	})
	w2xTq.RegisterWorkflowWithOptions(wf2, workflow.RegisterOptions{Name: "wf"})
	s.NoError(w2xTq.Start())
	defer w2xTq.Stop()

	// wait for w1 long polls to all time out
	time.Sleep(longPollTime)

	// unblock the workflow. it should get kicked off the sticky queue and replay on v1
	s.NoError(s.sdkClient.SignalWorkflow(ctx, run.GetID(), "", "wait", nil))
	// wait for it to start on v1
	s.waitForChan(ctx, started1)

	var out string
	s.NoError(run.Get(ctx, &out))
	s.Equal("done!", out)
	s.validateWorkflowBuildId(ctx, run.GetID(), "", v2, newVersioning, true, "", nil)
	if newVersioning {
		s.validateWorkflowEventsVersionStamps(ctx, run.GetID(), "", []string{v2}, "")
	}
}

func (s *VersioningIntegSuite) TestDispatchContinueAsNewUpgrade() {
	s.testWithMatchingBehavior(s.dispatchContinueAsNewUpgrade)
}

func (s *VersioningIntegSuite) dispatchContinueAsNewUpgrade() {
	tq := s.randomizeStr(s.T().Name())
	v1 := s.prefixed("v1")
	v11 := s.prefixed("v11")
	v2 := s.prefixed("v2")

	started1 := make(chan struct{}, 10)
	started11 := make(chan struct{}, 20)

	wf1 := func(ctx workflow.Context, attempt int) (string, error) {
		started1 <- struct{}{}
		workflow.GetSignalChannel(ctx, "wait").Receive(ctx, nil)
		switch attempt {
		case 0:
			// return "", workflow.NewContinueAsNewError(ctx, "wf", attempt+1)
		case 1:
			// newCtx := workflow.WithWorkflowVersioningIntent(ctx, temporal.VersioningIntentDefault) // this one should go to default
			// return "", workflow.NewContinueAsNewError(newCtx, "wf", attempt+1)
		case 2:
			// return "done!", nil
		}
		panic("oops")
	}
	wf11 := func(ctx workflow.Context, attempt int) (string, error) {
		started11 <- struct{}{}
		workflow.GetSignalChannel(ctx, "wait").Receive(ctx, nil)
		switch attempt {
		case 0:
			return "", workflow.NewContinueAsNewError(ctx, "wf", attempt+1)
		case 1:
			newCtx := workflow.WithWorkflowVersioningIntent(ctx, temporal.VersioningIntentDefault) // this one should go to default
			return "", workflow.NewContinueAsNewError(newCtx, "wf", attempt+1)
		case 2:
			// return "done!", nil
		}
		panic("oops")
	}
	wf2 := func(ctx workflow.Context, attempt int) (string, error) {
		switch attempt {
		case 2:
			return "done!", nil
		}
		panic("oops")
	}

	ctx, cancel := context.WithTimeout(context.Background(), 30*time.Second)
	defer cancel()

	s.addNewDefaultBuildId(ctx, tq, v1)
	s.waitForVersionSetPropagation(ctx, tq, v1)

	w1 := worker.New(s.sdkClient, tq, worker.Options{
		BuildID:                          v1,
		UseBuildIDForVersioning:          true,
		MaxConcurrentWorkflowTaskPollers: numPollers,
	})
	w1.RegisterWorkflowWithOptions(wf1, workflow.RegisterOptions{Name: "wf"})
	s.NoError(w1.Start())
	defer w1.Stop()

	run, err := s.sdkClient.ExecuteWorkflow(ctx, sdkclient.StartWorkflowOptions{TaskQueue: tq}, "wf")
	s.NoError(err)
	// wait for it to start on v1
	s.waitForChan(ctx, started1)

	// now register v11 as newer compatible with v1 AND v2 as a new default
	s.addCompatibleBuildId(ctx, tq, v11, v1, false)
	s.addNewDefaultBuildId(ctx, tq, v2)
	s.waitForVersionSetPropagation(ctx, tq, v2)
	// add another 100ms to make sure it got to sticky queues also
	time.Sleep(100 * time.Millisecond)

	// start workers for v11 and v2
	w11 := worker.New(s.sdkClient, tq, worker.Options{
		BuildID:                          v11,
		UseBuildIDForVersioning:          true,
		MaxConcurrentWorkflowTaskPollers: numPollers,
	})
	w11.RegisterWorkflowWithOptions(wf11, workflow.RegisterOptions{Name: "wf"})
	s.NoError(w11.Start())
	defer w11.Stop()

	w2 := worker.New(s.sdkClient, tq, worker.Options{
		BuildID:                          v2,
		UseBuildIDForVersioning:          true,
		MaxConcurrentWorkflowTaskPollers: numPollers,
	})
	w2.RegisterWorkflowWithOptions(wf2, workflow.RegisterOptions{Name: "wf"})
	s.NoError(w2.Start())
	defer w2.Stop()

	// wait for w1 long polls to all time out
	time.Sleep(longPollTime)

	// unblock the workflow. it should get kicked off the sticky queue and replay on v11
	s.NoError(s.sdkClient.SignalWorkflow(ctx, run.GetID(), "", "wait", nil))
	s.waitForChan(ctx, started11)

	// then continue-as-new onto v11
	s.waitForChan(ctx, started11)

	s.validateWorkflowBuildId(ctx, run.GetID(), run.GetRunID(), v11, false, true, "", []string{v1})

	// unblock the second run. it should continue on v11 then continue-as-new onto v2, then
	// complete.
	s.NoError(s.sdkClient.SignalWorkflow(ctx, run.GetID(), "", "wait", nil))

	var out string
	s.NoError(run.Get(ctx, &out))
	s.Equal("done!", out)
	s.validateWorkflowBuildId(ctx, run.GetID(), "", v2, false, true, "", nil)
}

func (s *VersioningIntegSuite) TestDispatchRetryOld() {
	s.testWithMatchingBehavior(s.dispatchRetryOld)
}

func (s *VersioningIntegSuite) dispatchRetryOld() {
	tq := s.randomizeStr(s.T().Name())
	v1 := s.prefixed("v1")
	v11 := s.prefixed("v11")
	v2 := s.prefixed("v2")

	started1 := make(chan struct{}, 10)
	started11 := make(chan struct{}, 30)

	wf1 := func(ctx workflow.Context) (string, error) {
		started1 <- struct{}{}
		workflow.GetSignalChannel(ctx, "wait").Receive(ctx, nil)
		switch workflow.GetInfo(ctx).Attempt {
		case 1:
			// return "", errors.New("try again")
		case 2:
			// return "", errors.New("try again")
		case 3:
			// return "done!", nil
		}
		panic("oops")
	}
	wf11 := func(ctx workflow.Context) (string, error) {
		started11 <- struct{}{}
		workflow.GetSignalChannel(ctx, "wait").Receive(ctx, nil)
		switch workflow.GetInfo(ctx).Attempt {
		case 1:
			return "", errors.New("try again")
		case 2:
			return "", errors.New("try again")
		case 3:
			return "done!", nil
		}
		panic("oops")
	}
	wf2 := func(ctx workflow.Context) (string, error) {
		panic("oops")
	}

	ctx, cancel := context.WithTimeout(context.Background(), 30*time.Second)
	defer cancel()

	s.addNewDefaultBuildId(ctx, tq, v1)
	s.waitForVersionSetPropagation(ctx, tq, v1)

	w1 := worker.New(s.sdkClient, tq, worker.Options{
		BuildID:                          v1,
		UseBuildIDForVersioning:          true,
		MaxConcurrentWorkflowTaskPollers: numPollers,
	})
	w1.RegisterWorkflowWithOptions(wf1, workflow.RegisterOptions{Name: "wf"})
	s.NoError(w1.Start())
	defer w1.Stop()

	run, err := s.sdkClient.ExecuteWorkflow(ctx, sdkclient.StartWorkflowOptions{
		TaskQueue: tq,
		RetryPolicy: &temporal.RetryPolicy{
			InitialInterval: 1000 * time.Millisecond,
		},
	}, "wf")
	s.NoError(err)
	// wait for it to start on v1
	s.waitForChan(ctx, started1)

	// now register v11 as newer compatible with v1 AND v2 as a new default
	s.addCompatibleBuildId(ctx, tq, v11, v1, false)
	s.addNewDefaultBuildId(ctx, tq, v2)
	s.waitForVersionSetPropagation(ctx, tq, v2)
	// add another 100ms to make sure it got to sticky queues also
	time.Sleep(100 * time.Millisecond)

	// start workers for v11 and v2
	w11 := worker.New(s.sdkClient, tq, worker.Options{
		BuildID:                          v11,
		UseBuildIDForVersioning:          true,
		MaxConcurrentWorkflowTaskPollers: numPollers,
	})
	w11.RegisterWorkflowWithOptions(wf11, workflow.RegisterOptions{Name: "wf"})
	s.NoError(w11.Start())
	defer w11.Stop()

	w2 := worker.New(s.sdkClient, tq, worker.Options{
		BuildID:                          v2,
		UseBuildIDForVersioning:          true,
		MaxConcurrentWorkflowTaskPollers: numPollers,
	})
	w2.RegisterWorkflowWithOptions(wf2, workflow.RegisterOptions{Name: "wf"})
	s.NoError(w2.Start())
	defer w2.Stop()

	// wait for w1 long polls to all time out
	time.Sleep(longPollTime)

	// unblock the workflow. it should replay on v11 and then retry (on v11).
	s.NoError(s.sdkClient.SignalWorkflow(ctx, run.GetID(), "", "wait", nil))
	s.waitForChan(ctx, started11) // replay
	s.waitForChan(ctx, started11) // attempt 2

	// now it's blocked in attempt 2. unblock it.
	s.NoError(s.sdkClient.SignalWorkflow(ctx, run.GetID(), "", "wait", nil))

	// wait for attempt 3. unblock that and it should return.
	s.waitForChan(ctx, started11) // attempt 3
	s.NoError(s.sdkClient.SignalWorkflow(ctx, run.GetID(), "", "wait", nil))

	var out string
	s.NoError(run.Get(ctx, &out))
	s.Equal("done!", out)
	s.validateWorkflowBuildId(ctx, run.GetID(), run.GetRunID(), v11, false, true, "", nil)
}

func (s *VersioningIntegSuite) TestDispatchRetry() {
	s.testWithMatchingBehavior(s.dispatchRetry)
}

func (s *VersioningIntegSuite) dispatchRetry() {
	tq := s.randomizeStr(s.T().Name())
	v1 := s.prefixed("v1")
	v2 := s.prefixed("v2")

	started1 := make(chan struct{}, 10)
	started2 := make(chan struct{}, 10)

	wf1 := func(ctx workflow.Context) (string, error) {
		started1 <- struct{}{}
		workflow.GetSignalChannel(ctx, "wait").Receive(ctx, nil)
		if workflow.GetInfo(ctx).Attempt == 1 {
			return "", errors.New("try again")
		}
		panic("oops")
	}
	wf2 := func(ctx workflow.Context) (string, error) {
		started2 <- struct{}{}
		workflow.GetSignalChannel(ctx, "wait").Receive(ctx, nil)
		switch workflow.GetInfo(ctx).Attempt {
		case 1:
			panic("oops")
		case 2:
			return "", errors.New("try again")
		case 3:
			return "done!", nil
		}
		panic("oops")
	}

	ctx, cancel := context.WithTimeout(context.Background(), 30*time.Second)
	defer cancel()

	rule := s.addAssignmentRule(ctx, tq, v1)
	s.waitForAssignmentRulePropagation(ctx, tq, rule)

	w1 := worker.New(s.sdkClient, tq, worker.Options{
		BuildID:                          v1,
		UseBuildIDForVersioning:          true,
		MaxConcurrentWorkflowTaskPollers: numPollers,
	})
	w1.RegisterWorkflowWithOptions(wf1, workflow.RegisterOptions{Name: "wf"})
	s.NoError(w1.Start())
	defer w1.Stop()

	run, err := s.sdkClient.ExecuteWorkflow(ctx, sdkclient.StartWorkflowOptions{
		TaskQueue: tq,
		RetryPolicy: &temporal.RetryPolicy{
			InitialInterval: 1000 * time.Millisecond,
		},
	}, "wf")
	s.NoError(err)
	// wait for it to start on v1
	s.waitForChan(ctx, started1)

	// now register v2 as a new default
	rule = s.addAssignmentRule(ctx, tq, v2)
	s.waitForAssignmentRulePropagation(ctx, tq, rule)
	// add another 100ms to make sure it got to sticky queues also
	time.Sleep(100 * time.Millisecond)

	w2 := worker.New(s.sdkClient, tq, worker.Options{
		BuildID:                          v2,
		UseBuildIDForVersioning:          true,
		MaxConcurrentWorkflowTaskPollers: numPollers,
	})
	w2.RegisterWorkflowWithOptions(wf2, workflow.RegisterOptions{Name: "wf"})
	s.NoError(w2.Start())
	defer w2.Stop()

	// unblock the workflow on v1
	s.NoError(s.sdkClient.SignalWorkflow(ctx, run.GetID(), "", "wait", nil))

	s.waitForChan(ctx, started2) // attempt 2
	// now it's blocked in attempt 2. unblock it.
	s.NoError(s.sdkClient.SignalWorkflow(ctx, run.GetID(), "", "wait", nil))

	// wait for attempt 3. unblock that and it should return.
	s.waitForChan(ctx, started2) // attempt 3
	s.NoError(s.sdkClient.SignalWorkflow(ctx, run.GetID(), "", "wait", nil))

	var out string
	s.NoError(run.Get(ctx, &out))
	s.Equal("done!", out)
	s.validateWorkflowBuildId(ctx, run.GetID(), run.GetRunID(), v2, true, true, "", nil)
}

func (s *VersioningIntegSuite) TestDispatchCronOld() {
	s.testWithMatchingBehavior(func() { s.dispatchCron(false) })
}

func (s *VersioningIntegSuite) TestDispatchCron() {
	s.testWithMatchingBehavior(func() { s.dispatchCron(true) })
}

func (s *VersioningIntegSuite) dispatchCron(newVersioning bool) {
	tq := s.randomizeStr(s.T().Name())
	v1 := s.prefixed("v1")
	v11 := s.prefixed("v11")
	v2 := s.prefixed("v2")

	var runIds1 []string
	var runIds2 []string

	var runs1 atomic.Int32
	var runs11 atomic.Int32
	var runs2 atomic.Int32

	wf1 := func(ctx workflow.Context) (string, error) {
		runs1.Add(1)
		runIds1 = append(runIds1, workflow.GetInfo(ctx).WorkflowExecution.RunID)
		return "ok", nil
	}
	wf11 := func(ctx workflow.Context) (string, error) {
		runs11.Add(1)
		return "ok", nil
	}
	wf2 := func(ctx workflow.Context) (string, error) {
		runs2.Add(1)
		runIds2 = append(runIds2, workflow.GetInfo(ctx).WorkflowExecution.RunID)
		return "ok", nil
	}

	ctx, cancel := context.WithTimeout(context.Background(), 30*time.Second)
	defer cancel()

	if newVersioning {
		rule := s.addAssignmentRule(ctx, tq, v1)
		s.waitForAssignmentRulePropagation(ctx, tq, rule)
	} else {
		s.addNewDefaultBuildId(ctx, tq, v1)
		s.waitForVersionSetPropagation(ctx, tq, v1)
	}

	w1 := worker.New(s.sdkClient, tq, worker.Options{
		BuildID:                          v1,
		UseBuildIDForVersioning:          true,
		MaxConcurrentWorkflowTaskPollers: numPollers,
	})
	w1.RegisterWorkflowWithOptions(wf1, workflow.RegisterOptions{Name: "wf"})
	s.NoError(w1.Start())
	defer w1.Stop()

	run, err := s.sdkClient.ExecuteWorkflow(ctx, sdkclient.StartWorkflowOptions{
		TaskQueue:                tq,
		CronSchedule:             "@every 1s",
		WorkflowExecutionTimeout: 7 * time.Second,
	}, "wf")
	s.NoError(err)

	// give it ~3 runs on v1
	time.Sleep(3500 * time.Millisecond)

	if newVersioning {
		rule := s.addAssignmentRule(ctx, tq, v2)
		s.waitForAssignmentRulePropagation(ctx, tq, rule)
	} else {
		// now register v11 as newer compatible with v1 AND v2 as a new default.
		// it will run on v2 instead of v11 because cron always starts on default.
		s.addCompatibleBuildId(ctx, tq, v11, v1, false)
		s.addNewDefaultBuildId(ctx, tq, v2)
		s.waitForVersionSetPropagation(ctx, tq, v2)
	}

	// start workers for v11 and v2
	w11 := worker.New(s.sdkClient, tq, worker.Options{
		BuildID:                          v11,
		UseBuildIDForVersioning:          true,
		MaxConcurrentWorkflowTaskPollers: numPollers,
	})
	w11.RegisterWorkflowWithOptions(wf11, workflow.RegisterOptions{Name: "wf"})
	s.NoError(w11.Start())
	defer w11.Stop()

	w2 := worker.New(s.sdkClient, tq, worker.Options{
		BuildID:                          v2,
		UseBuildIDForVersioning:          true,
		MaxConcurrentWorkflowTaskPollers: numPollers,
	})
	w2.RegisterWorkflowWithOptions(wf2, workflow.RegisterOptions{Name: "wf"})
	s.NoError(w2.Start())
	defer w2.Stop()

	// give it ~3 runs on v2
	time.Sleep(3500 * time.Millisecond)

	s.GreaterOrEqual(runs1.Load(), int32(3))
	s.Zero(runs11.Load())
	s.GreaterOrEqual(runs2.Load(), int32(3))

	for _, runid := range runIds1 {
		s.validateWorkflowBuildId(ctx, run.GetID(), runid, v1, newVersioning, true, "", nil)
	}
	for _, runid := range runIds2 {
		s.validateWorkflowBuildId(ctx, run.GetID(), runid, v2, newVersioning, true, "", nil)
	}
}

func (s *VersioningIntegSuite) TestResetWorkflowAssignsToCorrectBuildId() {
	tq := s.randomizeStr(s.T().Name())
	v1 := s.prefixed("v1")
	v2 := s.prefixed("v2")

	ctx, cancel := context.WithTimeout(context.Background(), 30*time.Second)
	defer cancel()

	act1 := func() (string, error) {
		return "act1 done!", nil
	}

	wf := func(ctx workflow.Context) (string, error) {
		var ret string
		err := workflow.ExecuteActivity(
			workflow.WithActivityOptions(
				ctx, workflow.ActivityOptions{
					DisableEagerExecution: true,
					StartToCloseTimeout:   1 * time.Second,
				},
			),
			act1,
		).Get(ctx, &ret)
		s.NoError(err)
		s.Equal("act1 done!", ret)
		return "done!", nil
	}

	rule := s.addAssignmentRule(ctx, tq, v1)
	s.waitForAssignmentRulePropagation(ctx, tq, rule)

	w1 := worker.New(
		s.sdkClient, tq, worker.Options{
			BuildID:                          v1,
			UseBuildIDForVersioning:          true,
			MaxConcurrentWorkflowTaskPollers: numPollers,
		},
	)
	w1.RegisterWorkflow(wf)
	w1.RegisterActivity(act1)
	s.NoError(w1.Start())
	defer w1.Stop()
	w2 := worker.New(
		s.sdkClient, tq, worker.Options{
			BuildID:                          v2,
			UseBuildIDForVersioning:          true,
			MaxConcurrentWorkflowTaskPollers: numPollers,
		},
	)
	w2.RegisterWorkflow(wf)
	w2.RegisterActivity(act1)
	s.NoError(w2.Start())
	defer w2.Stop()

	run, err := s.sdkClient.ExecuteWorkflow(ctx, sdkclient.StartWorkflowOptions{TaskQueue: tq}, wf)
	s.NoError(err)
	s.validateBuildIdAfterReset(ctx, run.GetID(), run.GetRunID(), false)
}

func (s *VersioningIntegSuite) TestResetWorkflowAssignsToCorrectBuildId_CaN_Inherit() {
	s.resetWorkflowAssignsToCorrectBuildIdCan(true)
}

func (s *VersioningIntegSuite) TestResetWorkflowAssignsToCorrectBuildId_CaN_NoInherit() {
	s.resetWorkflowAssignsToCorrectBuildIdCan(false)
}

func (s *VersioningIntegSuite) resetWorkflowAssignsToCorrectBuildIdCan(inheritBuildId bool) {
	tq := s.randomizeStr(s.T().Name())
	v1 := s.prefixed("v1")
	v2 := s.prefixed("v2")

	ctx, cancel := context.WithTimeout(context.Background(), 30*time.Second)
	defer cancel()

	act1 := func() (string, error) {
		return "act1 done!", nil
	}

	wf := func(ctx workflow.Context, attempt int) (string, error) {
		switch attempt {
		case 1:
			intent := temporal.VersioningIntentDefault
			if inheritBuildId {
				intent = temporal.VersioningIntentCompatible
			}
			newCtx := workflow.WithWorkflowVersioningIntent(ctx, intent)
			return "", workflow.NewContinueAsNewError(newCtx, "wf", 2)
		case 2:
			if workflow.GetInfo(ctx).Attempt == 1 {
				// failing first attempt of the CaN so we test inherit behavior across retry attempts
				return "", errors.New("try again")
			}
			var ret string
			err := workflow.ExecuteActivity(
				workflow.WithActivityOptions(
					ctx, workflow.ActivityOptions{
						DisableEagerExecution: true,
						StartToCloseTimeout:   1 * time.Second,
					},
				),
				act1,
			).Get(ctx, &ret)
			s.NoError(err)
			s.Equal("act1 done!", ret)
			return "done!", nil
		default:
			panic("oops")
		}
	}

	rule := s.addAssignmentRule(ctx, tq, v1)
	s.waitForAssignmentRulePropagation(ctx, tq, rule)

	w1 := worker.New(
		s.sdkClient, tq, worker.Options{
			BuildID:                          v1,
			UseBuildIDForVersioning:          true,
			MaxConcurrentWorkflowTaskPollers: numPollers,
		},
	)
	w1.RegisterWorkflowWithOptions(wf, workflow.RegisterOptions{Name: "wf"})
	w1.RegisterActivity(act1)
	s.NoError(w1.Start())
	defer w1.Stop()
	w2 := worker.New(
		s.sdkClient, tq, worker.Options{
			BuildID:                          v2,
			UseBuildIDForVersioning:          true,
			MaxConcurrentWorkflowTaskPollers: numPollers,
		},
	)
	w2.RegisterWorkflowWithOptions(wf, workflow.RegisterOptions{Name: "wf"})
	w2.RegisterActivity(act1)
	s.NoError(w2.Start())
	defer w2.Stop()

	run, err := s.sdkClient.ExecuteWorkflow(ctx, sdkclient.StartWorkflowOptions{
		TaskQueue: tq,
		RetryPolicy: &temporal.RetryPolicy{
			InitialInterval: 1000 * time.Millisecond,
		},
	}, wf, 1)
	s.NoError(err)
	s.validateBuildIdAfterReset(ctx, run.GetID(), "", inheritBuildId)
}

func (s *VersioningIntegSuite) TestResetWorkflowAssignsToCorrectBuildId_ChildWF_Inherit() {
	s.resetWorkflowAssignsToCorrectBuildIdChildWf(true)
}

func (s *VersioningIntegSuite) TestResetWorkflowAssignsToCorrectBuildId_ChildWF_NoInherit() {
	s.resetWorkflowAssignsToCorrectBuildIdChildWf(false)
}

func (s *VersioningIntegSuite) resetWorkflowAssignsToCorrectBuildIdChildWf(inheritBuildId bool) {
	tq := s.randomizeStr(s.T().Name())
	v1 := s.prefixed("v1")
	v2 := s.prefixed("v2")

	ctx, cancel := context.WithTimeout(context.Background(), 30*time.Second)
	defer cancel()

	act1 := func() (string, error) {
		return "act1 done!", nil
	}

	var childWfId string
	childStarted := make(chan struct{})

	child := func(ctx workflow.Context) (string, error) {
		if workflow.GetInfo(ctx).Attempt == 1 {
			// failing first attempt of so we test inherit behavior across retry attempts
			return "", errors.New("try again")
		}
		var ret string
		err := workflow.ExecuteActivity(
			workflow.WithActivityOptions(
				ctx, workflow.ActivityOptions{
					DisableEagerExecution: true,
					StartToCloseTimeout:   1 * time.Second,
				},
			),
			act1,
		).Get(ctx, &ret)
		s.NoError(err)
		s.Equal("act1 done!", ret)
		return "done!", nil
	}

	wf := func(ctx workflow.Context) (string, error) {
		intent := temporal.VersioningIntentDefault
		if inheritBuildId {
			intent = temporal.VersioningIntentCompatible
		}
		fut := workflow.ExecuteChildWorkflow(workflow.WithChildOptions(ctx, workflow.ChildWorkflowOptions{
			VersioningIntent: intent,
			RetryPolicy: &temporal.RetryPolicy{
				InitialInterval: 1000 * time.Millisecond,
			},
		}), child)
		var val string
		var childWE workflow.Execution
		s.NoError(fut.GetChildWorkflowExecution().Get(ctx, &childWE))
		childWfId = childWE.ID
		close(childStarted)
		s.NoError(fut.Get(ctx, &val))
		s.Equal("done!", val)
		return "parent done!", nil
	}

	rule := s.addAssignmentRule(ctx, tq, v1)
	s.waitForAssignmentRulePropagation(ctx, tq, rule)

	w1 := worker.New(
		s.sdkClient, tq, worker.Options{
			BuildID:                          v1,
			UseBuildIDForVersioning:          true,
			MaxConcurrentWorkflowTaskPollers: numPollers,
		},
	)
	w1.RegisterWorkflow(wf)
	w1.RegisterWorkflow(child)
	w1.RegisterActivity(act1)
	s.NoError(w1.Start())
	defer w1.Stop()
	w2 := worker.New(
		s.sdkClient, tq, worker.Options{
			BuildID:                          v2,
			UseBuildIDForVersioning:          true,
			MaxConcurrentWorkflowTaskPollers: numPollers,
		},
	)
	w2.RegisterWorkflow(child)
	w2.RegisterActivity(act1)
	s.NoError(w2.Start())
	defer w2.Stop()

	_, err := s.sdkClient.ExecuteWorkflow(ctx, sdkclient.StartWorkflowOptions{TaskQueue: tq}, wf)
	s.NoError(err)
	s.waitForChan(ctx, childStarted)
	s.validateBuildIdAfterReset(ctx, childWfId, "", inheritBuildId)
}

// assumes given run has a single activity task.
func (s *VersioningIntegSuite) validateBuildIdAfterReset(ctx context.Context, wfId, runId string, expectedInherit bool) {
	v1 := s.prefixed("v1")
	v2 := s.prefixed("v2")

	run := s.sdkClient.GetWorkflow(ctx, wfId, runId)

	// let the original run finish
	var out string
	s.NoError(run.Get(ctx, &out))
	s.Equal("done!", out)

	dw, err := s.sdkClient.DescribeWorkflowExecution(ctx, run.GetID(), run.GetRunID())
	s.NoError(err)
	tq := dw.GetWorkflowExecutionInfo().GetTaskQueue()
	inheritedBuildId := dw.GetWorkflowExecutionInfo().GetInheritedBuildId()
	s.Equal(expectedInherit, inheritedBuildId != "")
	s.validateWorkflowBuildId(ctx, run.GetID(), run.GetRunID(), v1, true, true, inheritedBuildId, nil)

	// update rules with v2 as the default build
	rule := s.addAssignmentRule(ctx, tq, v2)
	s.waitForAssignmentRulePropagation(ctx, tq, rule)

	// now reset the wf to first wf task
	wfr, err := s.sdkClient.ResetWorkflowExecution(ctx, &workflowservice.ResetWorkflowExecutionRequest{
		Namespace: s.namespace,
		WorkflowExecution: &commonpb.WorkflowExecution{
			WorkflowId: run.GetID(),
			RunId:      run.GetRunID(),
		},
		WorkflowTaskFinishEventId: 3,
	})
	s.NoError(err)

	// if a build ID is inherited, we should keep using that, otherwise should use the latest rules
	expectedBuildId := v2
	if inheritedBuildId != "" {
		expectedBuildId = inheritedBuildId
	}
	run2 := s.sdkClient.GetWorkflow(ctx, run.GetID(), wfr.GetRunId())
	s.NoError(run2.Get(ctx, &out))
	s.Equal("done!", out)
	s.validateWorkflowBuildId(ctx, run2.GetID(), run2.GetRunID(), expectedBuildId, true, true, inheritedBuildId, nil)
	s.validateWorkflowEventsVersionStamps(ctx, run2.GetID(), run2.GetRunID(), []string{expectedBuildId, expectedBuildId, expectedBuildId}, inheritedBuildId)

	// now reset the original wf to second wf task and make sure it remains in v1
	wfr, err = s.sdkClient.ResetWorkflowExecution(ctx, &workflowservice.ResetWorkflowExecutionRequest{
		Namespace: s.namespace,
		WorkflowExecution: &commonpb.WorkflowExecution{
			WorkflowId: run.GetID(),
			RunId:      run.GetRunID(),
		},
		WorkflowTaskFinishEventId: 9,
	})
	s.NoError(err)

	run3 := s.sdkClient.GetWorkflow(ctx, run.GetID(), wfr.GetRunId())
	s.NoError(run3.Get(ctx, &out))
	s.Equal("done!", out)
	s.validateWorkflowBuildId(ctx, run3.GetID(), run3.GetRunID(), v1, true, true, inheritedBuildId, nil)
	s.validateWorkflowEventsVersionStamps(ctx, run3.GetID(), run3.GetRunID(), []string{v1, v1, v1}, inheritedBuildId)
}

func (s *VersioningIntegSuite) TestDescribeTaskQueueEnhanced_Versioned_BasicReachability() {
	tq := s.randomizeStr(s.T().Name())
	ctx, cancel := context.WithTimeout(context.Background(), 30*time.Second)
	defer cancel()

	s.getBuildIdReachability(ctx, tq, nil, map[string]enumspb.BuildIdTaskReachability{
		"": enumspb.BUILD_ID_TASK_REACHABILITY_REACHABLE, // reachable because unversioned is default
	})

	s.addAssignmentRule(ctx, tq, "A")
	s.getBuildIdReachability(ctx, tq, &taskqueuepb.TaskQueueVersionSelection{BuildIds: []string{"", "A"}}, map[string]enumspb.BuildIdTaskReachability{
		"A": enumspb.BUILD_ID_TASK_REACHABILITY_REACHABLE,   // reachable by default assignment rule
		"":  enumspb.BUILD_ID_TASK_REACHABILITY_UNREACHABLE, // unreachable because no longer default
	})

	// start workflow and worker with new default assignment rule "A", and wait for it to start
	started := make(chan struct{}, 10)
	wf := func(ctx workflow.Context) (string, error) {
		started <- struct{}{}
		workflow.GetSignalChannel(ctx, "wait").Receive(ctx, nil)
		if workflow.GetInfo(ctx).Attempt == 1 {
			return "", errors.New("try again")
		}
		panic("oops")
	}
	wId := s.randomizeStr("id")
	w := worker.New(s.sdkClient, tq, worker.Options{
		UseBuildIDForVersioning: true,
		BuildID:                 "A",
		Identity:                wId,
	})
	w.RegisterWorkflow(wf)
	s.NoError(w.Start())
	defer w.Stop()
	run, err := s.sdkClient.ExecuteWorkflow(ctx, sdkclient.StartWorkflowOptions{TaskQueue: tq}, wf)
	s.NoError(err)
	s.waitForChan(ctx, started)

	// wait for visibility to show A as started
	s.Eventually(func() bool {
		listResp, err := s.engine.ListOpenWorkflowExecutions(ctx, &workflowservice.ListOpenWorkflowExecutionsRequest{
			Namespace:       s.namespace,
			MaximumPageSize: 10,
		})
		s.Nil(err)
		return len(listResp.GetExecutions()) > 0
	}, 3*time.Second, 50*time.Millisecond)

	// commit a different build id --> A should now only be reachable via visibility query, B reachable as default
	s.commitBuildId(ctx, tq, "B", true, s.getVersioningRules(ctx, tq).GetConflictToken(), true)
	s.getBuildIdReachability(ctx, tq, nil, map[string]enumspb.BuildIdTaskReachability{
		"B": enumspb.BUILD_ID_TASK_REACHABILITY_REACHABLE, // reachable by default assignment rule
	})
	s.getBuildIdReachability(ctx, tq, &taskqueuepb.TaskQueueVersionSelection{BuildIds: []string{"A", "B"}}, map[string]enumspb.BuildIdTaskReachability{
		"A": enumspb.BUILD_ID_TASK_REACHABILITY_REACHABLE, // reachable by visibility
		"B": enumspb.BUILD_ID_TASK_REACHABILITY_REACHABLE, // reachable by default assignment rule
	})

	// unblock the workflow on A and wait for it to close
	s.NoError(s.sdkClient.SignalWorkflow(ctx, run.GetID(), "", "wait", nil))
	s.Eventually(func() bool {
		listResp, err := s.engine.ListClosedWorkflowExecutions(ctx, &workflowservice.ListClosedWorkflowExecutionsRequest{
			Namespace:       s.namespace,
			MaximumPageSize: 10,
		})
		s.Nil(err)
		return len(listResp.GetExecutions()) > 0
	}, 3*time.Second, 50*time.Millisecond)
	// now A is only reachable by closed workflows
	s.getBuildIdReachability(ctx, tq, &taskqueuepb.TaskQueueVersionSelection{BuildIds: []string{"A", "B"}}, map[string]enumspb.BuildIdTaskReachability{
		"A": enumspb.BUILD_ID_TASK_REACHABILITY_CLOSED_WORKFLOWS_ONLY, // closed_workflows_only by visibility
		"B": enumspb.BUILD_ID_TASK_REACHABILITY_REACHABLE,             // reachable by default assignment rule
	})
}

func (s *VersioningIntegSuite) TestDescribeTaskQueueEnhanced_Unversioned() {
	tq := s.randomizeStr(s.T().Name())
	wf := func(ctx workflow.Context) (string, error) { return "ok", nil }
	ctx, cancel := context.WithTimeout(context.Background(), 30*time.Second)
	defer cancel()

	workerN := 3
	workerMap := make(map[string]worker.Worker)
	for i := 0; i < workerN; i++ {
		wId := s.randomizeStr("id")
		w := worker.New(s.sdkClient, tq, worker.Options{
			UseBuildIDForVersioning: false,
			Identity:                wId,
		})
		w.RegisterWorkflow(wf)
		s.NoError(w.Start())
		defer w.Stop()
		workerMap[wId] = w
	}

	s.Eventually(func() bool {
		resp, err := s.engine.DescribeTaskQueue(ctx, &workflowservice.DescribeTaskQueueRequest{
			Namespace:              s.namespace,
			TaskQueue:              &taskqueuepb.TaskQueue{Name: tq, Kind: enumspb.TASK_QUEUE_KIND_NORMAL},
			ApiMode:                enumspb.DESCRIBE_TASK_QUEUE_MODE_ENHANCED,
			Versions:               nil, // default version, in this case unversioned queue
			TaskQueueTypes:         nil, // both types
			ReportPollers:          true,
			ReportTaskReachability: true,
		})
		s.NoError(err)
		s.NotNil(resp)
		s.Assert().Equal(1, len(resp.GetVersionsInfo()), "should be 1 because only default/unversioned queue")
		versionInfo := resp.GetVersionsInfo()[""]
		s.Assert().Equal(enumspb.BUILD_ID_TASK_REACHABILITY_REACHABLE, versionInfo.GetTaskReachability())
		var pollersInfo []*taskqueuepb.PollerInfo
		for _, t := range versionInfo.GetTypesInfo() {
			pollersInfo = append(pollersInfo, t.GetPollers()...)
		}
		foundN := 0
		for wId := range workerMap {
			for _, pi := range pollersInfo {
				s.False(pi.GetWorkerVersionCapabilities().GetUseVersioning())
				if pi.GetIdentity() == wId {
					foundN++
					break
				}
			}
		}

		return foundN == workerN
	}, 3*time.Second, 50*time.Millisecond)

}

func (s *VersioningIntegSuite) TestDescribeTaskQueueEnhanced_TooManyBuildIds() {
	tq := s.randomizeStr(s.T().Name())
	ctx, cancel := context.WithTimeout(context.Background(), 30*time.Second)
	defer cancel()

	buildIds := []string{"A", "B", "C", "D"}
	resp, err := s.engine.DescribeTaskQueue(ctx, &workflowservice.DescribeTaskQueueRequest{
		Namespace:              s.namespace,
		TaskQueue:              &taskqueuepb.TaskQueue{Name: tq, Kind: enumspb.TASK_QUEUE_KIND_NORMAL},
		ApiMode:                enumspb.DESCRIBE_TASK_QUEUE_MODE_ENHANCED,
		Versions:               &taskqueuepb.TaskQueueVersionSelection{BuildIds: buildIds},
		TaskQueueTypes:         nil, // both types
		ReportPollers:          false,
		ReportTaskReachability: true,
	})
	s.NoError(err)
	s.NotNil(resp)

	buildIds = []string{"A", "B", "C", "D", "E"}
	resp, err = s.engine.DescribeTaskQueue(ctx, &workflowservice.DescribeTaskQueueRequest{
		Namespace:              s.namespace,
		TaskQueue:              &taskqueuepb.TaskQueue{Name: tq, Kind: enumspb.TASK_QUEUE_KIND_NORMAL},
		ApiMode:                enumspb.DESCRIBE_TASK_QUEUE_MODE_ENHANCED,
		Versions:               &taskqueuepb.TaskQueueVersionSelection{BuildIds: buildIds},
		TaskQueueTypes:         nil, // both types
		ReportPollers:          false,
		ReportTaskReachability: true,
	})
	s.Error(err)
	s.Nil(resp)
}

func (s *VersioningIntegSuite) TestDescribeTaskQueueLegacy_VersionSets() {
	// force one partition since DescribeTaskQueue only goes to the root
	dc := s.testCluster.host.dcClient
	dc.OverrideValue(s.T(), dynamicconfig.MatchingNumTaskqueueReadPartitions, 1)
	dc.OverrideValue(s.T(), dynamicconfig.MatchingNumTaskqueueWritePartitions, 1)

	tq := s.randomizeStr(s.T().Name())
	v1 := s.prefixed("v1")
	v11 := s.prefixed("v11")
	v2 := s.prefixed("v2")

	wf := func(ctx workflow.Context) (string, error) { return "ok", nil }

	ctx, cancel := context.WithTimeout(context.Background(), 30*time.Second)
	defer cancel()

	s.addNewDefaultBuildId(ctx, tq, v1)
	s.addCompatibleBuildId(ctx, tq, v11, v1, false)
	s.addNewDefaultBuildId(ctx, tq, v2)
	s.waitForVersionSetPropagation(ctx, tq, v2)

	w1 := worker.New(s.sdkClient, tq, worker.Options{
		BuildID:                 v1,
		UseBuildIDForVersioning: true,
		Identity:                s.randomizeStr("id"),
	})
	w1.RegisterWorkflow(wf)
	s.NoError(w1.Start())
	defer w1.Stop()

	w11 := worker.New(s.sdkClient, tq, worker.Options{
		BuildID:                 v11,
		UseBuildIDForVersioning: true,
		Identity:                s.randomizeStr("id"),
	})
	w11.RegisterWorkflow(wf)
	s.NoError(w11.Start())
	defer w11.Stop()

	w2 := worker.New(s.sdkClient, tq, worker.Options{
		BuildID:                 v2,
		UseBuildIDForVersioning: true,
		Identity:                s.randomizeStr("id"),
	})
	w2.RegisterWorkflow(wf)
	s.NoError(w2.Start())
	defer w2.Stop()

	s.Eventually(func() bool {
		resp, err := s.engine.DescribeTaskQueue(ctx, &workflowservice.DescribeTaskQueueRequest{
			Namespace:     s.namespace,
			TaskQueue:     &taskqueuepb.TaskQueue{Name: tq, Kind: enumspb.TASK_QUEUE_KIND_NORMAL},
			TaskQueueType: enumspb.TASK_QUEUE_TYPE_WORKFLOW,
		})
		s.NoError(err)
		havePoller := func(v string) bool {
			for _, p := range resp.Pollers {
				if p.WorkerVersionCapabilities.UseVersioning && v == p.WorkerVersionCapabilities.BuildId {
					return true
				}
			}
			return false
		}
		// v1 polls get rejected because v11 is newer
		return !havePoller(v1) && havePoller(v11) && havePoller(v2)
	}, 3*time.Second, 50*time.Millisecond)
}

func (s *VersioningIntegSuite) TestDescribeWorkflowExecution() {
	dc := s.testCluster.host.dcClient
	dc.OverrideValue(s.T(), dynamicconfig.MatchingNumTaskqueueReadPartitions, 4)
	dc.OverrideValue(s.T(), dynamicconfig.MatchingNumTaskqueueWritePartitions, 4)

	tq := s.randomizeStr(s.T().Name())
	v1 := s.prefixed("v1")
	v11 := s.prefixed("v11")

	started1 := make(chan struct{}, 10)
	started11 := make(chan struct{}, 10)

	wf := func(ctx workflow.Context) (string, error) {
		started1 <- struct{}{}
		workflow.GetSignalChannel(ctx, "wait").Receive(ctx, nil)
		started11 <- struct{}{}
		workflow.GetSignalChannel(ctx, "wait").Receive(ctx, nil)
		return "ok", nil
	}

	ctx, cancel := context.WithTimeout(context.Background(), 30*time.Second)
	defer cancel()

	s.addNewDefaultBuildId(ctx, tq, v1)
	s.waitForVersionSetPropagation(ctx, tq, v1)

	w1 := worker.New(s.sdkClient, tq, worker.Options{
		BuildID:                 v1,
		UseBuildIDForVersioning: true,
	})
	w1.RegisterWorkflow(wf)
	s.NoError(w1.Start())
	defer w1.Stop()

	run, err := s.sdkClient.ExecuteWorkflow(ctx, sdkclient.StartWorkflowOptions{TaskQueue: tq}, wf)
	s.NoError(err)
	// wait for it to start on v1
	s.waitForChan(ctx, started1)

	// describe and check build id
	s.Eventually(func() bool {
		resp, err := s.sdkClient.DescribeWorkflowExecution(ctx, run.GetID(), "")
		s.NoError(err)
		return v1 == resp.GetWorkflowExecutionInfo().GetMostRecentWorkerVersionStamp().GetBuildId()
	}, 5*time.Second, 100*time.Millisecond)

	// now register v11 as newer compatible with v1
	s.addCompatibleBuildId(ctx, tq, v11, v1, false)
	s.waitForVersionSetPropagation(ctx, tq, v11)
	// add another 100ms to make sure it got to sticky queues also
	time.Sleep(100 * time.Millisecond)

	// start worker for v11
	w11 := worker.New(s.sdkClient, tq, worker.Options{
		BuildID:                 v11,
		UseBuildIDForVersioning: true,
	})
	w11.RegisterWorkflow(wf)
	s.NoError(w11.Start())
	defer w11.Stop()

	// wait for w1 long polls to all time out
	time.Sleep(longPollTime)

	// unblock the workflow. it should get kicked off the sticky queue and replay on v11
	s.NoError(s.sdkClient.SignalWorkflow(ctx, run.GetID(), "", "wait", nil))
	s.waitForChan(ctx, started11)

	s.Eventually(func() bool {
		resp, err := s.sdkClient.DescribeWorkflowExecution(ctx, run.GetID(), "")
		s.NoError(err)
		return v11 == resp.GetWorkflowExecutionInfo().GetMostRecentWorkerVersionStamp().GetBuildId()
	}, 5*time.Second, 100*time.Millisecond)

	// unblock. it should complete
	s.NoError(s.sdkClient.SignalWorkflow(ctx, run.GetID(), "", "wait", nil))
	var out string
	s.NoError(run.Get(ctx, &out))
	s.Equal("ok", out)
}

// Add a per test prefix to avoid hitting the namespace limit of mapped task queue per build id
func (s *VersioningIntegSuite) prefixed(buildId string) string {
	return fmt.Sprintf("t%x:%s", 0xffff&farm.Hash32([]byte(s.T().Name())), buildId)
}

// listVersioningRules lists rules and checks that the result is successful, returning the response.
func (s *VersioningIntegSuite) getVersioningRules(
	ctx context.Context, tq string) *workflowservice.GetWorkerVersioningRulesResponse {
	res, err := s.engine.GetWorkerVersioningRules(ctx, &workflowservice.GetWorkerVersioningRulesRequest{
		Namespace: s.namespace,
		TaskQueue: tq,
	})
	s.NoError(err)
	s.NotNil(res)
	return res
}

// insertAssignmentRule replaces a new versioning assignment rule to the task queue user data.
// It checks the response and returns the conflict token.
func (s *VersioningIntegSuite) insertAssignmentRule(
	ctx context.Context, tq, newBuildId string,
	idx int32, conflictToken []byte, expectSuccess bool) []byte {
	res, err := s.engine.UpdateWorkerVersioningRules(ctx, &workflowservice.UpdateWorkerVersioningRulesRequest{
		Namespace:     s.namespace,
		TaskQueue:     tq,
		ConflictToken: conflictToken,
		Operation: &workflowservice.UpdateWorkerVersioningRulesRequest_InsertAssignmentRule{
			InsertAssignmentRule: &workflowservice.UpdateWorkerVersioningRulesRequest_InsertBuildIdAssignmentRule{
				RuleIndex: idx,
				Rule: &taskqueuepb.BuildIdAssignmentRule{
					TargetBuildId: newBuildId,
				},
			},
		},
	})
	if expectSuccess {
		s.NoError(err)
		s.NotNil(res)
		s.Assert().Equal(newBuildId, res.GetAssignmentRules()[idx].GetRule().GetTargetBuildId())
		return res.GetConflictToken()
	} else {
		s.Error(err)
		s.Nil(res)
		return nil
	}
}

// replaceAssignmentRule replaces a new versioning assignment rule to the task queue user data.
// It checks the response and returns the conflict token.
func (s *VersioningIntegSuite) replaceAssignmentRule(
	ctx context.Context, tq, newBuildId string,
	idx int32, conflictToken []byte, expectSuccess bool) []byte {
	res, err := s.engine.UpdateWorkerVersioningRules(ctx, &workflowservice.UpdateWorkerVersioningRulesRequest{
		Namespace:     s.namespace,
		TaskQueue:     tq,
		ConflictToken: conflictToken,
		Operation: &workflowservice.UpdateWorkerVersioningRulesRequest_ReplaceAssignmentRule{
			ReplaceAssignmentRule: &workflowservice.UpdateWorkerVersioningRulesRequest_ReplaceBuildIdAssignmentRule{
				RuleIndex: idx,
				Rule: &taskqueuepb.BuildIdAssignmentRule{
					TargetBuildId: newBuildId,
				},
			},
		},
	})
	if expectSuccess {
		s.NoError(err)
		s.NotNil(res)
		s.Assert().Equal(newBuildId, res.GetAssignmentRules()[idx].GetRule().GetTargetBuildId())
		return res.GetConflictToken()
	} else {
		s.Error(err)
		s.Nil(res)
		return nil
	}
}

// deleteAssignmentRule deletes the versioning assignment rule at a given index.
// It checks the response and returns the conflict token.
func (s *VersioningIntegSuite) deleteAssignmentRule(
	ctx context.Context, tq string,
	idx int32, conflictToken []byte, expectSuccess bool) []byte {
	getResp, err := s.engine.GetWorkerVersioningRules(ctx, &workflowservice.GetWorkerVersioningRulesRequest{
		Namespace: s.namespace,
		TaskQueue: tq,
	})
	s.NoError(err)
	s.NotNil(getResp)

	var prevRule *taskqueuepb.BuildIdAssignmentRule
	if expectSuccess {
		prevRule = getResp.GetAssignmentRules()[idx].GetRule()
	}

	res, err := s.engine.UpdateWorkerVersioningRules(ctx, &workflowservice.UpdateWorkerVersioningRulesRequest{
		Namespace:     s.namespace,
		TaskQueue:     tq,
		ConflictToken: conflictToken,
		Operation: &workflowservice.UpdateWorkerVersioningRulesRequest_DeleteAssignmentRule{
			DeleteAssignmentRule: &workflowservice.UpdateWorkerVersioningRulesRequest_DeleteBuildIdAssignmentRule{
				RuleIndex: idx,
			},
		},
	})
	if expectSuccess {
		s.NoError(err)
		s.NotNil(res)
		found := false
		for _, r := range res.GetAssignmentRules() {
			if r.GetRule() == prevRule {
				found = true
				break
			}
		}
		s.Assert().False(found)
		return res.GetConflictToken()
	} else {
		s.Error(err)
		s.Nil(res)
		return nil
	}
}

// insertRedirectRule replaces a new versioning redirect rule to the task queue user data.
// It checks the response and returns the conflict token.
func (s *VersioningIntegSuite) insertRedirectRule(
	ctx context.Context, tq, sourceBuildId, targetBuildId string,
	conflictToken []byte, expectSuccess bool) []byte {
	res, err := s.engine.UpdateWorkerVersioningRules(ctx, &workflowservice.UpdateWorkerVersioningRulesRequest{
		Namespace:     s.namespace,
		TaskQueue:     tq,
		ConflictToken: conflictToken,
		Operation: &workflowservice.UpdateWorkerVersioningRulesRequest_AddCompatibleRedirectRule{
			AddCompatibleRedirectRule: &workflowservice.UpdateWorkerVersioningRulesRequest_AddCompatibleBuildIdRedirectRule{
				Rule: &taskqueuepb.CompatibleBuildIdRedirectRule{
					SourceBuildId: sourceBuildId,
					TargetBuildId: targetBuildId,
				},
			},
		},
	})
	if expectSuccess {
		s.NoError(err)
		s.NotNil(res)
		found := false
		for _, r := range res.GetCompatibleRedirectRules() {
			if r.GetRule().GetSourceBuildId() == sourceBuildId && r.GetRule().GetTargetBuildId() == targetBuildId {
				found = true
				break
			}
		}
		s.Assert().True(found)
		return res.GetConflictToken()
	} else {
		s.Error(err)
		s.Nil(res)
		return nil
	}
}

// replaceRedirectRule replaces a new versioning redirect rule to the task queue user data.
// It checks the response and returns the conflict token.
func (s *VersioningIntegSuite) replaceRedirectRule(
	ctx context.Context, tq, sourceBuildId, targetBuildId string,
	conflictToken []byte, expectSuccess bool) []byte {
	res, err := s.engine.UpdateWorkerVersioningRules(ctx, &workflowservice.UpdateWorkerVersioningRulesRequest{
		Namespace:     s.namespace,
		TaskQueue:     tq,
		ConflictToken: conflictToken,
		Operation: &workflowservice.UpdateWorkerVersioningRulesRequest_ReplaceCompatibleRedirectRule{
			ReplaceCompatibleRedirectRule: &workflowservice.UpdateWorkerVersioningRulesRequest_ReplaceCompatibleBuildIdRedirectRule{
				Rule: &taskqueuepb.CompatibleBuildIdRedirectRule{
					SourceBuildId: sourceBuildId,
					TargetBuildId: targetBuildId,
				},
			},
		},
	})
	if expectSuccess {
		s.NoError(err)
		s.NotNil(res)
		found := false
		for _, r := range res.GetCompatibleRedirectRules() {
			if r.GetRule().GetSourceBuildId() == sourceBuildId && r.GetRule().GetTargetBuildId() == targetBuildId {
				found = true
				break
			}
		}
		s.Assert().True(found)
		return res.GetConflictToken()
	} else {
		s.Error(err)
		s.Nil(res)
		return nil
	}
}

// deleteRedirectRule deletes the versioning redirect rule at a given index.
// It checks the response and returns the conflict token.
func (s *VersioningIntegSuite) deleteRedirectRule(
	ctx context.Context, tq, sourceBuildId string,
	conflictToken []byte, expectSuccess bool) []byte {
	res, err := s.engine.UpdateWorkerVersioningRules(ctx, &workflowservice.UpdateWorkerVersioningRulesRequest{
		Namespace:     s.namespace,
		TaskQueue:     tq,
		ConflictToken: conflictToken,
		Operation: &workflowservice.UpdateWorkerVersioningRulesRequest_DeleteCompatibleRedirectRule{
			DeleteCompatibleRedirectRule: &workflowservice.UpdateWorkerVersioningRulesRequest_DeleteCompatibleBuildIdRedirectRule{
				SourceBuildId: sourceBuildId,
			},
		},
	})
	if expectSuccess {
		s.NoError(err)
		s.NotNil(res)
		found := false
		for _, r := range res.GetCompatibleRedirectRules() {
			if r.GetRule().GetSourceBuildId() == sourceBuildId {
				found = true
				break
			}
		}
		s.Assert().False(found)
		return res.GetConflictToken()
	} else {
		s.Error(err)
		s.Nil(res)
		return nil
	}
}

// commitBuildId sends a CommitBuildId request for the given build ID
// It checks the response and returns the conflict token.
func (s *VersioningIntegSuite) commitBuildId(
	ctx context.Context, tq, targetBuildId string, force bool,
	conflictToken []byte, expectSuccess bool) []byte {
	res, err := s.engine.UpdateWorkerVersioningRules(ctx, &workflowservice.UpdateWorkerVersioningRulesRequest{
		Namespace:     s.namespace,
		TaskQueue:     tq,
		ConflictToken: conflictToken,
		Operation: &workflowservice.UpdateWorkerVersioningRulesRequest_CommitBuildId_{
			CommitBuildId: &workflowservice.UpdateWorkerVersioningRulesRequest_CommitBuildId{
				TargetBuildId: targetBuildId,
				Force:         force,
			},
		},
	})
	if expectSuccess {
		s.NoError(err)
		s.NotNil(res)
		// 1. Adds an assignment rule (with full ramp) for the target Build ID at the end of the list.
		endIdx := len(res.GetAssignmentRules()) - 1
		addedRule := res.GetAssignmentRules()[endIdx].GetRule()
		s.Assert().Equal(targetBuildId, addedRule.GetTargetBuildId())
		s.Assert().Nil(addedRule.GetRamp())
		s.Assert().Nil(addedRule.GetPercentageRamp())

		foundOtherAssignmentRuleForTarget := false
		foundFullyRampedAssignmentRuleForOtherTarget := false
		for i, r := range res.GetAssignmentRules() {
			if r.GetRule().GetTargetBuildId() == targetBuildId && i != endIdx {
				foundOtherAssignmentRuleForTarget = true
			}
			if r.GetRule().GetRamp() == nil && r.GetRule().GetTargetBuildId() != targetBuildId {
				foundFullyRampedAssignmentRuleForOtherTarget = true
			}
		}
		// 2. Removes all previously added assignment rules to the given target Build ID (if any).
		s.Assert().False(foundOtherAssignmentRuleForTarget)
		// 3. Removes any fully-ramped assignment rule for other Build IDs.
		s.Assert().False(foundFullyRampedAssignmentRuleForOtherTarget)
		return res.GetConflictToken()
	} else {
		s.Error(err)
		s.Nil(res)
		return nil
	}
}

func (s *VersioningIntegSuite) registerWorkflowAndPollVersionedTaskQueue(tq, buildID string, useVersioning bool) {
	wf := func(ctx workflow.Context) (string, error) {
		return "done!", nil
	}

	w1 := worker.New(s.sdkClient, tq, worker.Options{
		BuildID:                          buildID,
		UseBuildIDForVersioning:          useVersioning,
		MaxConcurrentWorkflowTaskPollers: numPollers,
	})
	w1.RegisterWorkflow(wf)
	s.NoError(w1.Start())
	defer w1.Stop()

	// wait for it to start polling
	time.Sleep(200 * time.Millisecond)
}

func (s *VersioningIntegSuite) getBuildIdReachability(
	ctx context.Context,
	taskQueue string,
	versions *taskqueuepb.TaskQueueVersionSelection,
	expectedReachability map[string]enumspb.BuildIdTaskReachability) {
	resp, err := s.engine.DescribeTaskQueue(ctx, &workflowservice.DescribeTaskQueueRequest{
		Namespace:              s.namespace,
		TaskQueue:              &taskqueuepb.TaskQueue{Name: taskQueue, Kind: enumspb.TASK_QUEUE_KIND_NORMAL},
		ApiMode:                enumspb.DESCRIBE_TASK_QUEUE_MODE_ENHANCED,
		Versions:               versions,
		TaskQueueTypes:         nil, // both types
		ReportPollers:          false,
		ReportTaskReachability: true,
	})
	s.NoError(err)
	s.NotNil(resp)
	for buildId, vi := range resp.GetVersionsInfo() {
		expected, ok := expectedReachability[buildId]
		s.Assert().True(ok, "build id %s was not expected", buildId)
		s.Assert().Equal(expected, vi.GetTaskReachability())
	}
}

// addNewDefaultBuildId updates build id info on a task queue with a new build id in a new default set.
func (s *VersioningIntegSuite) addNewDefaultBuildId(ctx context.Context, tq, newBuildId string) {
	res, err := s.engine.UpdateWorkerBuildIdCompatibility(ctx, &workflowservice.UpdateWorkerBuildIdCompatibilityRequest{
		Namespace: s.namespace,
		TaskQueue: tq,
		Operation: &workflowservice.UpdateWorkerBuildIdCompatibilityRequest_AddNewBuildIdInNewDefaultSet{
			AddNewBuildIdInNewDefaultSet: newBuildId,
		},
	})
	s.NoError(err)
	s.NotNil(res)
}

func (s *VersioningIntegSuite) addAssignmentRule(ctx context.Context, tq, buildId string) *taskqueuepb.BuildIdAssignmentRule {
	rule := &taskqueuepb.BuildIdAssignmentRule{
		TargetBuildId: buildId,
	}
	return s.doAddAssignmentRule(ctx, tq, rule)
}

func (s *VersioningIntegSuite) addAssignmentRuleWithRamp(ctx context.Context, tq, buildId string, ramp float32) *taskqueuepb.BuildIdAssignmentRule {
	rule := &taskqueuepb.BuildIdAssignmentRule{
		TargetBuildId: buildId,
		Ramp: &taskqueuepb.BuildIdAssignmentRule_PercentageRamp{
			PercentageRamp: &taskqueuepb.RampByPercentage{
				RampPercentage: ramp,
			},
		},
	}
	return s.doAddAssignmentRule(ctx, tq, rule)
}

func (s *VersioningIntegSuite) doAddAssignmentRule(ctx context.Context, tq string, rule *taskqueuepb.BuildIdAssignmentRule) *taskqueuepb.BuildIdAssignmentRule {
	cT := s.getVersioningRules(ctx, tq).GetConflictToken()
	res, err := s.engine.UpdateWorkerVersioningRules(ctx, &workflowservice.UpdateWorkerVersioningRulesRequest{
		Namespace:     s.namespace,
		TaskQueue:     tq,
		ConflictToken: cT,
		Operation: &workflowservice.UpdateWorkerVersioningRulesRequest_InsertAssignmentRule{
			InsertAssignmentRule: &workflowservice.UpdateWorkerVersioningRulesRequest_InsertBuildIdAssignmentRule{
				Rule: rule,
			},
		},
	})
	s.NoError(err)
	s.NotNil(res)
	return rule
}

// addCompatibleBuildId updates build id info on a task queue with a new compatible build id.
func (s *VersioningIntegSuite) addCompatibleBuildId(ctx context.Context, tq, newBuildId, existing string, makeSetDefault bool) {
	res, err := s.engine.UpdateWorkerBuildIdCompatibility(ctx, &workflowservice.UpdateWorkerBuildIdCompatibilityRequest{
		Namespace: s.namespace,
		TaskQueue: tq,
		Operation: &workflowservice.UpdateWorkerBuildIdCompatibilityRequest_AddNewCompatibleBuildId{
			AddNewCompatibleBuildId: &workflowservice.UpdateWorkerBuildIdCompatibilityRequest_AddNewCompatibleVersion{
				NewBuildId:                newBuildId,
				ExistingCompatibleBuildId: existing,
				MakeSetDefault:            makeSetDefault,
			},
		},
	})
	s.NoError(err)
	s.NotNil(res)
}

// waitForVersionSetPropagation waits for all partitions of tq to mention newBuildId in their versioning data (in any position).
func (s *VersioningIntegSuite) waitForVersionSetPropagation(ctx context.Context, taskQueue, newBuildId string) {
	s.waitForPropagation(ctx, taskQueue, func(vd *persistencespb.VersioningData) bool {
		for _, set := range vd.GetVersionSets() {
			for _, id := range set.BuildIds {
				if id.Id == newBuildId {
					return true
				}
			}
		}
		return false
	})
}

// waitForAssignmentRulePropagation waits for all partitions of tq to have the given assignment rule in their versioning data
func (s *VersioningIntegSuite) waitForAssignmentRulePropagation(ctx context.Context, taskQueue string, rule *taskqueuepb.BuildIdAssignmentRule) {
	s.waitForPropagation(ctx, taskQueue, func(vd *persistencespb.VersioningData) bool {
		for _, r := range vd.GetAssignmentRules() {
			if r.GetRule().Equal(rule) {
				return true
			}
		}
		return false
	})
}

// waitForPropagation waits for all partitions of tq to mention newBuildId in their versioning data (in any position).
<<<<<<< HEAD
func (s *VersioningIntegSuite) waitForPropagation(ctx context.Context, tq, newBuildId string) {
	v, ok := s.testCluster.host.dcClient.getRawValue(dynamicconfig.MatchingNumTaskqueueReadPartitions.Key())
=======
func (s *VersioningIntegSuite) waitForPropagation(
	ctx context.Context,
	taskQueue string,
	condition func(data *persistencespb.VersioningData) bool,
) {
	v, ok := s.testCluster.host.dcClient.getRawValue(dynamicconfig.MatchingNumTaskqueueReadPartitions)
>>>>>>> 46dde3bf
	s.True(ok, "versioning tests require setting explicit number of partitions")
	partCount, ok := v.(int)
	s.True(ok, "partition count is not an int")

	type partAndType struct {
		part int
		tp   enumspb.TaskQueueType
	}
	remaining := make(map[partAndType]struct{})
	for i := 0; i < partCount; i++ {
		remaining[partAndType{i, enumspb.TASK_QUEUE_TYPE_ACTIVITY}] = struct{}{}
		remaining[partAndType{i, enumspb.TASK_QUEUE_TYPE_WORKFLOW}] = struct{}{}
	}
	nsId := s.getNamespaceID(s.namespace)
	s.Eventually(func() bool {
		for pt := range remaining {
			f, err := tqid.NewTaskQueueFamily(nsId, taskQueue)
			s.NoError(err)
			partition := f.TaskQueue(pt.tp).NormalPartition(pt.part)
			// Use lower-level GetTaskQueueUserData instead of GetWorkerBuildIdCompatibility
			// here so that we can target activity queues.
			res, err := s.testCluster.host.matchingClient.GetTaskQueueUserData(
				ctx,
				&matchingservice.GetTaskQueueUserDataRequest{
					NamespaceId:   nsId,
					TaskQueue:     partition.RpcName(),
					TaskQueueType: partition.TaskType(),
				})
			s.NoError(err)
			if condition(res.GetUserData().GetData().GetVersioningData()) {
				delete(remaining, pt)
			}
		}
		return len(remaining) == 0
	}, 10*time.Second, 100*time.Millisecond)
}

func (s *VersioningIntegSuite) waitForChan(ctx context.Context, ch chan struct{}) {
	s.T().Helper()
	select {
	case <-ch:
	case <-ctx.Done():
		s.FailNow("context timeout")
	}
}

func (s *VersioningIntegSuite) unloadTaskQueue(ctx context.Context, tq string) {
	_, err := s.testCluster.GetMatchingClient().ForceUnloadTaskQueue(ctx, &matchingservice.ForceUnloadTaskQueueRequest{
		NamespaceId:   s.getNamespaceID(s.namespace),
		TaskQueue:     tq,
		TaskQueueType: enumspb.TASK_QUEUE_TYPE_WORKFLOW,
	})
	s.Require().NoError(err)
}

func (s *VersioningIntegSuite) getStickyQueueName(ctx context.Context, id string) string {
	ms, err := s.adminClient.DescribeMutableState(ctx, &adminservice.DescribeMutableStateRequest{
		Namespace: s.namespace,
		Execution: &commonpb.WorkflowExecution{WorkflowId: id},
	})
	s.NoError(err)
	return ms.DatabaseMutableState.ExecutionInfo.StickyTaskQueue
}

func getCurrentDefault(res *workflowservice.GetWorkerBuildIdCompatibilityResponse) string {
	if res == nil {
		return ""
	}
	curMajorSet := res.GetMajorVersionSets()[len(res.GetMajorVersionSets())-1]
	return curMajorSet.GetBuildIds()[len(curMajorSet.GetBuildIds())-1]
}

func (s *VersioningIntegSuite) validateWorkflowBuildId(
	ctx context.Context,
	wfId string,
	runId string,
	expectedBuildId string,
	newVersioning bool,
	expectingStamp bool,
	expectedInheritedBuildId string,
	extraSearchAttrBuildIds []string,
) {
	dw, err := s.sdkClient.DescribeWorkflowExecution(ctx, wfId, runId)
	s.NoError(err)
	saPayload := dw.GetWorkflowExecutionInfo().GetSearchAttributes().GetIndexedFields()["BuildIds"]
	searchAttrAny, err := searchattribute.DecodeValue(saPayload, enumspb.INDEXED_VALUE_TYPE_KEYWORD_LIST, true)
	var searchAttr []string
	if searchAttrAny != nil {
		searchAttr = searchAttrAny.([]string)
	}
	s.NoError(err)
	if expectedBuildId == "" {
		if expectingStamp {
			s.NotNil(dw.GetWorkflowExecutionInfo().GetMostRecentWorkerVersionStamp())
			s.False(dw.GetWorkflowExecutionInfo().GetMostRecentWorkerVersionStamp().GetUseVersioning())
			s.Equal(2+len(extraSearchAttrBuildIds), len(searchAttr))
			s.Equal(worker_versioning.UnversionedSearchAttribute, searchAttr[0])
			s.True(strings.HasPrefix(searchAttr[1], worker_versioning.UnversionedSearchAttribute))
		} else {
			s.Nil(dw.GetWorkflowExecutionInfo().GetMostRecentWorkerVersionStamp())
			s.Equal(0, len(searchAttr))
		}
	} else {
		if expectingStamp {
			s.True(dw.GetWorkflowExecutionInfo().GetMostRecentWorkerVersionStamp().GetUseVersioning())
			s.Equal(expectedBuildId, dw.GetWorkflowExecutionInfo().GetMostRecentWorkerVersionStamp().GetBuildId())
		} else {
			s.Nil(dw.GetWorkflowExecutionInfo().GetMostRecentWorkerVersionStamp())
		}
		if newVersioning {
			s.Equal(expectedBuildId, dw.GetWorkflowExecutionInfo().GetAssignedBuildId())
			s.Equal(2+len(extraSearchAttrBuildIds), len(searchAttr))
			s.Equal(worker_versioning.AssignedBuildIdSearchAttribute(expectedBuildId), searchAttr[0])
			s.Contains(searchAttr, worker_versioning.VersionedBuildIdSearchAttribute(expectedBuildId))
		} else {
			s.Equal("", dw.GetWorkflowExecutionInfo().GetAssignedBuildId())
			if expectingStamp {
				s.Equal(1+len(extraSearchAttrBuildIds), len(searchAttr))
				s.Contains(searchAttr, worker_versioning.VersionedBuildIdSearchAttribute(expectedBuildId))
			} else {
				s.Equal(0, len(searchAttr))
			}
		}
	}
	s.Equal(expectedInheritedBuildId, dw.GetWorkflowExecutionInfo().GetInheritedBuildId())
	for _, b := range extraSearchAttrBuildIds {
		if expectedBuildId == "" {
			s.Contains(searchAttr, worker_versioning.UnversionedBuildIdSearchAttribute(b))
		} else {
			s.Contains(searchAttr, worker_versioning.VersionedBuildIdSearchAttribute(b))
		}
	}
}

func (s *VersioningIntegSuite) validateWorkflowEventsVersionStamps(
	ctx context.Context,
	wfId, runId string,
	expectedBuildIds []string,
	expectedInheritedBuildId string,
) {
	wh := s.sdkClient.GetWorkflowHistory(ctx, wfId, runId, false, enumspb.HISTORY_EVENT_FILTER_TYPE_ALL_EVENT)
	counter := 0
	checkedInheritedBuildId := false
	for wh.HasNext() {
		he, err := wh.Next()
		s.Nil(err)
		if !checkedInheritedBuildId {
			// first event
			checkedInheritedBuildId = true
			s.Equal(expectedInheritedBuildId, he.GetWorkflowExecutionStartedEventAttributes().GetInheritedBuildId())
		}
		var taskStartedStamp *commonpb.WorkerVersionStamp
		if activityStarted := he.GetActivityTaskStartedEventAttributes(); activityStarted != nil {
			taskStartedStamp = activityStarted.GetWorkerVersion()
		} else if wfStarted := he.GetWorkflowTaskStartedEventAttributes(); wfStarted != nil {
			taskStartedStamp = wfStarted.GetWorkerVersion()
		}
		if taskStartedStamp != nil {
			if counter >= len(expectedBuildIds) {
				s.Fail("found more task started events than expected")
			}
			expected := expectedBuildIds[counter]
			if expected == "" {
				s.False(taskStartedStamp.GetUseVersioning())
			} else {
				s.True(taskStartedStamp.GetUseVersioning())
				s.Equal(expected, taskStartedStamp.GetBuildId())
			}
			counter++
		}
	}
	if counter != len(expectedBuildIds) {
		s.Fail("found less task started events than expected")
	}
}<|MERGE_RESOLUTION|>--- conflicted
+++ resolved
@@ -99,15 +99,11 @@
 		// interval so that we don't have to wait so long.
 		// TODO: update this comment. it may be outdated and/or misleading.
 		dynamicconfig.MatchingLongPollExpirationInterval: longPollTime,
-<<<<<<< HEAD
-	})
-=======
 
 		// this is overridden for tests using testWithMatchingBehavior
 		dynamicconfig.MatchingNumTaskqueueReadPartitions:  4,
 		dynamicconfig.MatchingNumTaskqueueWritePartitions: 4,
-	}
->>>>>>> 46dde3bf
+	})
 	s.setupSuite("testdata/es_cluster.yaml")
 }
 
@@ -3982,17 +3978,12 @@
 }
 
 // waitForPropagation waits for all partitions of tq to mention newBuildId in their versioning data (in any position).
-<<<<<<< HEAD
-func (s *VersioningIntegSuite) waitForPropagation(ctx context.Context, tq, newBuildId string) {
-	v, ok := s.testCluster.host.dcClient.getRawValue(dynamicconfig.MatchingNumTaskqueueReadPartitions.Key())
-=======
 func (s *VersioningIntegSuite) waitForPropagation(
 	ctx context.Context,
 	taskQueue string,
 	condition func(data *persistencespb.VersioningData) bool,
 ) {
-	v, ok := s.testCluster.host.dcClient.getRawValue(dynamicconfig.MatchingNumTaskqueueReadPartitions)
->>>>>>> 46dde3bf
+	v, ok := s.testCluster.host.dcClient.getRawValue(dynamicconfig.MatchingNumTaskqueueReadPartitions.Key())
 	s.True(ok, "versioning tests require setting explicit number of partitions")
 	partCount, ok := v.(int)
 	s.True(ok, "partition count is not an int")

--- conflicted
+++ resolved
@@ -62,12 +62,8 @@
 		dynamicconfig.ValidateUTF8FailRPCRequest:                          true,
 		dynamicconfig.ValidateUTF8FailRPCResponse:                         true,
 		dynamicconfig.ValidateUTF8FailPersistence:                         true,
-<<<<<<< HEAD
+		dynamicconfig.EnableWorkflowExecutionTimeoutTimer:                 true,
 	})
-=======
-		dynamicconfig.EnableWorkflowExecutionTimeoutTimer:                 true,
-	}
->>>>>>> 4661ce29
 )
 
 type dcClient struct {

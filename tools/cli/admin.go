// The MIT License
//
// Copyright (c) 2020 Temporal Technologies Inc.  All rights reserved.
//
// Copyright (c) 2020 Uber Technologies, Inc.
//
// Permission is hereby granted, free of charge, to any person obtaining a copy
// of this software and associated documentation files (the "Software"), to deal
// in the Software without restriction, including without limitation the rights
// to use, copy, modify, merge, publish, distribute, sublicense, and/or sell
// copies of the Software, and to permit persons to whom the Software is
// furnished to do so, subject to the following conditions:
//
// The above copyright notice and this permission notice shall be included in
// all copies or substantial portions of the Software.
//
// THE SOFTWARE IS PROVIDED "AS IS", WITHOUT WARRANTY OF ANY KIND, EXPRESS OR
// IMPLIED, INCLUDING BUT NOT LIMITED TO THE WARRANTIES OF MERCHANTABILITY,
// FITNESS FOR A PARTICULAR PURPOSE AND NONINFRINGEMENT. IN NO EVENT SHALL THE
// AUTHORS OR COPYRIGHT HOLDERS BE LIABLE FOR ANY CLAIM, DAMAGES OR OTHER
// LIABILITY, WHETHER IN AN ACTION OF CONTRACT, TORT OR OTHERWISE, ARISING FROM,
// OUT OF OR IN CONNECTION WITH THE SOFTWARE OR THE USE OR OTHER DEALINGS IN
// THE SOFTWARE.

package cli

import "github.com/urfave/cli"

func newAdminWorkflowCommands() []cli.Command {
	return []cli.Command{
		{
			Name:    "show",
			Aliases: []string{"show"},
			Usage:   "show workflow history from database",
			Flags: append(getDBFlags(),
				// v2 history events
				cli.StringFlag{
					Name:  FlagTreeID,
					Usage: "TreeId",
				},
				cli.StringFlag{
					Name:  FlagBranchID,
					Usage: "BranchId",
				},
				cli.StringFlag{
					Name:  FlagOutputFilenameWithAlias,
					Usage: "output file",
				},
				// support mysql query
				cli.IntFlag{
					Name:  FlagShardIDWithAlias,
<<<<<<< HEAD
					Usage: "ShardId",
				},
			},
=======
					Usage: "ShardID",
				}),
>>>>>>> 651a26b2
			Action: func(c *cli.Context) {
				AdminShowWorkflow(c)
			},
		},
		{
			Name:    "describe",
			Aliases: []string{"desc"},
			Usage:   "Describe internal information of workflow execution",
			Flags: []cli.Flag{
				cli.StringFlag{
					Name:  FlagWorkflowIDWithAlias,
					Usage: "WorkflowId",
				},
				cli.StringFlag{
					Name:  FlagRunIDWithAlias,
					Usage: "RunId",
				},
			},
			Action: func(c *cli.Context) {
				AdminDescribeWorkflow(c)
			},
		},
		{
			Name:    "refresh-tasks",
			Aliases: []string{"rt"},
			Usage:   "Refreshes all the tasks of a workflow",
			Flags: []cli.Flag{
				cli.StringFlag{
					Name:  FlagWorkflowIDWithAlias,
					Usage: "WorkflowId",
				},
				cli.StringFlag{
					Name:  FlagRunIDWithAlias,
					Usage: "RunId",
				},
			},
			Action: func(c *cli.Context) {
				AdminRefreshWorkflowTasks(c)
			},
		},
		{
			Name:    "delete",
			Aliases: []string{"del"},
			Usage:   "Delete current workflow execution and the mutableState record",
			Flags: append(getDBFlags(),
				cli.StringFlag{
					Name:  FlagWorkflowIDWithAlias,
					Usage: "WorkflowId",
				},
				cli.StringFlag{
					Name:  FlagRunIDWithAlias,
					Usage: "RunId",
				},
				cli.BoolFlag{
					Name:  FlagSkipErrorModeWithAlias,
					Usage: "skip errors when deleting history",
				}),
			Action: func(c *cli.Context) {
				AdminDeleteWorkflow(c)
			},
		},
	}
}

func newAdminShardManagementCommands() []cli.Command {
	return []cli.Command{
		{
			Name:    "closeShard",
			Aliases: []string{"clsh"},
			Usage:   "close a shard given a shard id",
			Flags: []cli.Flag{
				cli.IntFlag{
					Name:  FlagShardID,
					Usage: "ShardId for the temporal cluster to manage",
				},
			},
			Action: func(c *cli.Context) {
				AdminShardManagement(c)
			},
		},
		{
			Name:    "removeTask",
			Aliases: []string{"rmtk"},
<<<<<<< HEAD
			Usage:   "remove a task based on shardId, typeId and taskId",
			Flags: []cli.Flag{
				cli.IntFlag{
					Name:  FlagShardID,
					Usage: "ShardId for the temporal cluster to manage",
=======
			Usage:   "remove a task based on shardID, task type, taskID, and task visibility timestamp",
			Flags: []cli.Flag{
				cli.IntFlag{
					Name:  FlagShardID,
					Usage: "shardID",
>>>>>>> 651a26b2
				},
				cli.Int64Flag{
					Name:  FlagTaskID,
					Usage: "taskID",
				},
				cli.IntFlag{
					Name:  FlagTaskType,
					Usage: "task type : 2 (transfer task), 3 (timer task) or 4 (replication task)",
				},
				cli.Int64Flag{
					Name:  FlagTaskVisibilityTimestamp,
					Usage: "task visibility timestamp in nano (required for removing timer task)",
				},
			},
			Action: func(c *cli.Context) {
				AdminRemoveTask(c)
			},
		},
	}
}

func newAdminHistoryHostCommands() []cli.Command {
	return []cli.Command{
		{
			Name:    "describe",
			Aliases: []string{"desc"},
			Usage:   "Describe internal information of history host",
			Flags: []cli.Flag{
				cli.StringFlag{
					Name:  FlagWorkflowIDWithAlias,
					Usage: "WorkflowId",
				},
				cli.StringFlag{
					Name:  FlagHistoryAddressWithAlias,
					Usage: "History Host address(IP:PORT)",
				},
				cli.IntFlag{
					Name:  FlagShardIDWithAlias,
					Usage: "ShardId",
				},
				cli.BoolFlag{
					Name:  FlagPrintFullyDetailWithAlias,
					Usage: "Print fully detail",
				},
			},
			Action: func(c *cli.Context) {
				AdminDescribeHistoryHost(c)
			},
		},
		{
			Name:    "getshard",
			Aliases: []string{"gsh"},
			Usage:   "Get shardId for a workflowId",
			Flags: []cli.Flag{
				cli.StringFlag{
					Name:  FlagWorkflowIDWithAlias,
					Usage: "WorkflowId",
				},
				cli.IntFlag{
					Name:  FlagNumberOfShards,
					Usage: "NumberOfShards for the temporal cluster(see config for numHistoryShards)",
				},
			},
			Action: func(c *cli.Context) {
				AdminGetShardID(c)
			},
		},
	}
}

func newAdminNamespaceCommands() []cli.Command {
	return []cli.Command{
		{
			Name:    "register",
			Aliases: []string{"re"},
			Usage:   "Register workflow namespace",
			Flags:   adminRegisterNamespaceFlags,
			Action: func(c *cli.Context) {
				newNamespaceCLI(c, true).RegisterNamespace(c)
			},
		},
		{
			Name:    "update",
			Aliases: []string{"up", "u"},
			Usage:   "Update existing workflow namespace",
			Flags:   adminUpdateNamespaceFlags,
			Action: func(c *cli.Context) {
				newNamespaceCLI(c, true).UpdateNamespace(c)
			},
		},
		{
			Name:    "describe",
			Aliases: []string{"desc"},
			Usage:   "Describe existing workflow namespace",
			Flags:   adminDescribeNamespaceFlags,
			Action: func(c *cli.Context) {
				newNamespaceCLI(c, true).DescribeNamespace(c)
			},
		},
		{
			Name:    "getnamespaceidorname",
			Aliases: []string{"getdn"},
<<<<<<< HEAD
			Usage:   "Get namespaceId or namespace",
			Flags: []cli.Flag{
=======
			Usage:   "Get domainID or domainName",
			Flags: append(getDBFlags(),
>>>>>>> 651a26b2
				cli.StringFlag{
					Name:  FlagNamespace,
					Usage: "Namespace",
				},
				cli.StringFlag{
<<<<<<< HEAD
					Name:  FlagNamespaceID,
					Usage: "Namespace Id(uuid)",
				},

				// for persistence connection
				// TODO need to support other database: https://github.com/uber/cadence/issues/2777
				cli.StringFlag{
					Name:  FlagDBAddress,
					Usage: "persistence address(right now only cassandra is supported)",
				},
				cli.IntFlag{
					Name:  FlagDBPort,
					Value: 9042,
					Usage: "persistence port",
				},
				cli.StringFlag{
					Name:  FlagUsername,
					Usage: "cassandra username",
				},
				cli.StringFlag{
					Name:  FlagPassword,
					Usage: "cassandra password",
				},
				cli.StringFlag{
					Name:  FlagKeyspace,
					Usage: "cassandra keyspace",
				},
				cli.BoolFlag{
					Name:  FlagEnableTLS,
					Usage: "use TLS over cassandra connection",
				},
				cli.StringFlag{
					Name:  FlagTLSCertPath,
					Usage: "cassandra tls client cert path (tls must be enabled)",
				},
				cli.StringFlag{
					Name:  FlagTLSKeyPath,
					Usage: "cassandra tls client key path (tls must be enabled)",
				},
				cli.StringFlag{
					Name:  FlagTLSCaPath,
					Usage: "cassandra tls client ca path (tls must be enabled)",
				},
				cli.BoolFlag{
					Name:  FlagTLSEnableHostVerification,
					Usage: "cassandra tls verify hostname and server cert (tls must be enabled)",
				},
			},
=======
					Name:  FlagDomainID,
					Usage: "Domain ID(uuid)",
				}),
>>>>>>> 651a26b2
			Action: func(c *cli.Context) {
				AdminGetNamespaceIDOrName(c)
			},
		},
	}
}

func newAdminKafkaCommands() []cli.Command {
	return []cli.Command{
		{
			Name:    "parse",
			Aliases: []string{"par"},
			Usage:   "Parse replication tasks from kafka messages",
			Flags: []cli.Flag{
				cli.StringFlag{
					Name:  FlagInputFileWithAlias,
					Usage: "Input file to use, if not present assumes piping",
				},
				cli.StringFlag{
					Name:  FlagWorkflowIDWithAlias,
					Usage: "WorkflowId, if not provided then no filters by WorkflowId are applied",
				},
				cli.StringFlag{
					Name:  FlagRunIDWithAlias,
					Usage: "RunId, if not provided then no filters by RunId are applied",
				},
				cli.StringFlag{
					Name:  FlagOutputFilenameWithAlias,
					Usage: "Output file to write to, if not provided output is written to stdout",
				},
				cli.BoolFlag{
					Name:  FlagSkipErrorModeWithAlias,
					Usage: "Skip errors in parsing messages",
				},
				cli.BoolFlag{
					Name:  FlagHeadersModeWithAlias,
					Usage: "Output headers of messages in format: NamespaceId, WorkflowId, RunId, FirstEventId, NextEventId",
				},
				cli.IntFlag{
					Name:  FlagMessageTypeWithAlias,
					Usage: "Kafka message type (0: replicationTasks; 1: visibility)",
					Value: 0,
				},
			},
			Action: func(c *cli.Context) {
				AdminKafkaParse(c)
			},
		},
		{
			Name:    "purgeTopic",
			Aliases: []string{"purge"},
			Usage:   "purge Kafka topic by consumer group",
			Flags: []cli.Flag{
				cli.StringFlag{
					Name:  FlagCluster,
					Usage: "Name of the Kafka cluster to publish replicationTasks",
				},
				cli.StringFlag{
					Name:  FlagTopic,
					Usage: "Topic to publish replication task",
				},
				cli.StringFlag{
					Name:  FlagGroup,
					Usage: "Group to read DLQ",
				},
				cli.StringFlag{
					Name: FlagHostFile,
					Usage: "Kafka host config file in format of: " + `
tls:
    enabled: false
    certFile: ""
    keyFile: ""
    caFile: ""
clusters:
	localKafka:
		brokers:
		- 127.0.0.1
		- 127.0.0.2`,
				},
			},
			Action: func(c *cli.Context) {
				AdminPurgeTopic(c)
			},
		},
		{
			Name:    "mergeDLQ",
			Aliases: []string{"mgdlq"},
			Usage:   "Merge replication tasks to target topic(from input file or DLQ topic)",
			Flags: []cli.Flag{
				cli.StringFlag{
					Name:  FlagInputFileWithAlias,
					Usage: "Input file to use to read as JSON of ReplicationTask, separated by line",
				},
				cli.StringFlag{
					Name:  FlagInputTopicWithAlias,
					Usage: "Input topic to read ReplicationTask",
				},
				cli.StringFlag{
					Name:  FlagInputCluster,
					Usage: "Name of the Kafka cluster for reading DLQ topic for ReplicationTask",
				},
				cli.Int64Flag{
					Name:  FlagStartOffset,
					Usage: "Starting offset for reading DLQ topic for ReplicationTask",
				},
				cli.StringFlag{
					Name:  FlagCluster,
					Usage: "Name of the Kafka cluster to publish replicationTasks",
				},
				cli.StringFlag{
					Name:  FlagTopic,
					Usage: "Topic to publish replication task",
				},
				cli.StringFlag{
					Name:  FlagGroup,
					Usage: "Group to read DLQ",
				},
				cli.StringFlag{
					Name: FlagHostFile,
					Usage: "Kafka host config file in format of: " + `
tls:
    enabled: false
    certFile: ""
    keyFile: ""
    caFile: ""
clusters:
	localKafka:
		brokers:
		- 127.0.0.1
		- 127.0.0.2`,
				},
			},
			Action: func(c *cli.Context) {
				AdminMergeDLQ(c)
			},
		},
		{
			Name:    "rereplicate",
			Aliases: []string{"rrp"},
			Usage:   "Rereplicate replication tasks to target topic from history tables",
			Flags: append(getDBFlags(),
				cli.StringFlag{
					Name:  FlagTargetCluster,
					Usage: "Name of targetCluster to receive the replication task",
				},
				cli.IntFlag{
					Name:  FlagNumberOfShards,
					Usage: "NumberOfShards is required to calculate shardId. (see server config for numHistoryShards)",
				},

				// for multiple workflow
				cli.StringFlag{
					Name:  FlagInputFileWithAlias,
					Usage: "Input file to read multiple workflow line by line. For each line: namespaceId workflowId,runId,minEventId,maxEventId (minEventId/maxEventId are optional.)",
				},

				// for one workflow
				cli.Int64Flag{
					Name:  FlagMinEventID,
					Usage: "MinEventId. Optional, default to all events",
				},
				cli.Int64Flag{
					Name:  FlagMaxEventID,
					Usage: "MaxEventId Optional, default to all events",
				},
				cli.StringFlag{
					Name:  FlagWorkflowIDWithAlias,
					Usage: "WorkflowId",
				},
				cli.StringFlag{
					Name:  FlagRunIDWithAlias,
					Usage: "RunId",
				},
				cli.StringFlag{
					Name:  FlagNamespaceID,
					Usage: "NamespaceId",
				},
				// kafka
				cli.StringFlag{
					Name:  FlagCluster,
					Usage: "Name of the Kafka cluster to publish replicationTasks",
				},
				cli.StringFlag{
					Name:  FlagTopic,
					Usage: "Topic to publish replication task",
				},
				cli.StringFlag{
					Name: FlagHostFile,
					Usage: "Kafka host config file in format of: " + `
tls:
    enabled: false
    certFile: ""
    keyFile: ""
    caFile: ""
clusters:
	localKafka:
		brokers:
		- 127.0.0.1
		- 127.0.0.2`,
				}),
			Action: func(c *cli.Context) {
				AdminRereplicate(c)
			},
		},
	}
}

func newAdminElasticSearchCommands() []cli.Command {
	return []cli.Command{
		{
			Name:    "catIndex",
			Aliases: []string{"cind"},
			Usage:   "Cat Indices on ElasticSearch",
			Flags: []cli.Flag{
				cli.StringFlag{
					Name:  FlagURL,
					Usage: "URL of ElasticSearch cluster",
				},
			},
			Action: func(c *cli.Context) {
				AdminCatIndices(c)
			},
		},
		{
			Name:    "index",
			Aliases: []string{"ind"},
			Usage:   "Index docs on ElasticSearch",
			Flags: []cli.Flag{
				cli.StringFlag{
					Name:  FlagURL,
					Usage: "URL of ElasticSearch cluster",
				},
				cli.StringFlag{
					Name:  FlagIndex,
					Usage: "ElasticSearch target index",
				},
				cli.StringFlag{
					Name:  FlagInputFileWithAlias,
					Usage: "Input file of indexergenpb.Message in json format, separated by newline",
				},
				cli.IntFlag{
					Name:  FlagBatchSizeWithAlias,
					Usage: "Optional batch size of actions for bulk operations",
					Value: 1000,
				},
			},
			Action: func(c *cli.Context) {
				AdminIndex(c)
			},
		},
		{
			Name:    "delete",
			Aliases: []string{"del"},
			Usage:   "Delete docs on ElasticSearch",
			Flags: []cli.Flag{
				cli.StringFlag{
					Name:  FlagURL,
					Usage: "URL of ElasticSearch cluster",
				},
				cli.StringFlag{
					Name:  FlagIndex,
					Usage: "ElasticSearch target index",
				},
				cli.StringFlag{
					Name: FlagInputFileWithAlias,
					Usage: "Input file name. Redirect temporal wf list result (with tale format) to a file and use as delete input. " +
						"First line should be table header like WORKFLOW TYPE | WORKFLOW ID | RUN ID | ...",
				},
				cli.IntFlag{
					Name:  FlagBatchSizeWithAlias,
					Usage: "Optional batch size of actions for bulk operations",
					Value: 1000,
				},
				cli.IntFlag{
					Name:  FlagRPS,
					Usage: "Optional batch request rate per second",
					Value: 30,
				},
			},
			Action: func(c *cli.Context) {
				AdminDelete(c)
			},
		},
		{
			Name:    "report",
			Aliases: []string{"rep"},
			Usage:   "Generate Report by Aggregation functions on ElasticSearch",
			Flags: []cli.Flag{
				cli.StringFlag{
					Name:  FlagURL,
					Usage: "URL of ElasticSearch cluster",
				},
				cli.StringFlag{
					Name:  FlagIndex,
					Usage: "ElasticSearch target index",
				},
				cli.StringFlag{
					Name:  FlagListQuery,
					Usage: "SQL query of the report",
				},
				cli.StringFlag{
					Name:  FlagOutputFormat,
					Usage: "Additional output format (html or csv)",
				},
				cli.StringFlag{
					Name:  FlagOutputFilename,
					Usage: "Additional output filename with path",
				},
			},
			Action: func(c *cli.Context) {
				GenerateReport(c)
			},
		},
	}
}

func newAdminTaskListCommands() []cli.Command {
	return []cli.Command{
		{
			Name:    "describe",
			Aliases: []string{"desc"},
			Usage:   "Describe pollers and status information of tasklist",
			Flags: []cli.Flag{
				cli.StringFlag{
					Name:  FlagTaskListWithAlias,
					Usage: "TaskList description",
				},
				cli.StringFlag{
					Name:  FlagTaskListTypeWithAlias,
					Value: "decision",
					Usage: "Optional TaskList type [decision|activity]",
				},
			},
			Action: func(c *cli.Context) {
				AdminDescribeTaskList(c)
			},
		},
	}
}

func newAdminClusterCommands() []cli.Command {
	return []cli.Command{
		{
			Name:    "add-search-attr",
			Aliases: []string{"asa"},
			Usage:   "whitelist search attribute",
			Flags: []cli.Flag{
				cli.StringFlag{
					Name:  FlagSearchAttributesKey,
					Usage: "Search Attribute key to be whitelisted",
				},
				cli.IntFlag{
					Name:  FlagSearchAttributesType,
					Value: -1,
					Usage: "Search Attribute value type. [0:String, 1:Keyword, 2:Int, 3:Double, 4:Bool, 5:Datetime]",
				},
				cli.StringFlag{
					Name:  FlagSecurityTokenWithAlias,
					Usage: "Optional token for security check",
				},
			},
			Action: func(c *cli.Context) {
				AdminAddSearchAttribute(c)
			},
		},
		{
			Name:    "describe",
			Aliases: []string{"d"},
			Usage:   "Describe cluster information",
			Action: func(c *cli.Context) {
				AdminDescribeCluster(c)
			},
		},
		{
			Name:    "failover",
			Aliases: []string{"fo"},
			Usage:   "Failover domains with domain data IsManagedByCadence=true to target cluster",
			Flags: []cli.Flag{
				cli.StringFlag{
					Name:  FlagActiveClusterNameWithAlias,
					Usage: "Target active cluster name",
				},
			},
			Action: func(c *cli.Context) {
				newDomainCLI(c, false).FailoverDomains(c)
			},
		},
	}
}

func newAdminDLQCommands() []cli.Command {
	return []cli.Command{
		{
			Name:    "read",
			Aliases: []string{"r"},
			Usage:   "Read DLQ Messages",
			Flags: []cli.Flag{
				cli.StringFlag{
					Name:  FlagDLQTypeWithAlias,
					Usage: "Type of DLQ to manage. (Options: namespace, history)",
				},
				cli.IntFlag{
					Name:  FlagShardIDWithAlias,
					Usage: "ShardId",
				},
				cli.IntFlag{
					Name:  FlagMaxMessageCountWithAlias,
					Usage: "Max message size to fetch",
				},
				cli.IntFlag{
					Name:  FlagLastMessageID,
					Usage: "The upper boundary of the read message",
				},
				cli.StringFlag{
					Name:  FlagOutputFilenameWithAlias,
					Usage: "Output file to write to, if not provided output is written to stdout",
				},
			},
			Action: func(c *cli.Context) {
				AdminGetDLQMessages(c)
			},
		},
		{
			Name:    "purge",
			Aliases: []string{"p"},
			Usage:   "Delete DLQ messages with equal or smaller ids than the provided task id",
			Flags: []cli.Flag{
				cli.StringFlag{
					Name:  FlagDLQTypeWithAlias,
					Usage: "Type of DLQ to manage. (Options: namespace, history)",
				},
				cli.IntFlag{
					Name:  FlagShardIDWithAlias,
					Usage: "ShardId",
				},
				cli.IntFlag{
					Name:  FlagLastMessageID,
					Usage: "The upper boundary of the read message",
				},
			},
			Action: func(c *cli.Context) {
				AdminPurgeDLQMessages(c)
			},
		},
		{
			Name:    "merge",
			Aliases: []string{"m"},
			Usage:   "Merge DLQ messages with equal or smaller ids than the provided task id",
			Flags: []cli.Flag{
				cli.StringFlag{
					Name:  FlagDLQTypeWithAlias,
					Usage: "Type of DLQ to manage. (Options: namespace, history)",
				},
				cli.IntFlag{
					Name:  FlagShardIDWithAlias,
					Usage: "ShardId",
				},
				cli.IntFlag{
					Name:  FlagLastMessageID,
					Usage: "The upper boundary of the read message",
				},
			},
			Action: func(c *cli.Context) {
				AdminMergeDLQMessages(c)
			},
		},
	}
}

func newDBCommands() []cli.Command {
	return []cli.Command{
		{
			Name:    "scan",
			Aliases: []string{"scan"},
			Usage:   "scan concrete executions in database and detect corruptions",
			Flags: append(getDBFlags(),
				cli.IntFlag{
					Name:  FlagLowerShardBound,
					Usage: "lower bound of shard to scan (inclusive)",
					Value: 0,
				},
				cli.IntFlag{
					Name:  FlagUpperShardBound,
					Usage: "upper bound of shard to scan (exclusive)",
					Value: 16384,
				},
				cli.IntFlag{
					Name:  FlagStartingRPS,
					Usage: "starting rps of database queries, rps will be increased to target over scale up seconds",
					Value: 100,
				},
				cli.IntFlag{
					Name:  FlagRPS,
					Usage: "target rps of database queries, target will be reached over scale up seconds",
					Value: 7000,
				},
				cli.IntFlag{
					Name:  FlagRPSScaleUpSeconds,
					Usage: "number of seconds over which rps is scaled up to target",
					Value: 1800,
				},
				cli.IntFlag{
					Name:  FlagPageSize,
					Usage: "page size used to query db executions table",
					Value: 500,
				},
				cli.IntFlag{
					Name:  FlagConcurrency,
					Usage: "number of threads to handle scan",
					Value: 1000,
				},
				cli.IntFlag{
					Name:  FlagReportRate,
					Usage: "the number of shards which get handled between each emitting of progress",
					Value: 10,
				}),
			Action: func(c *cli.Context) {
				AdminDBScan(c)
			},
		},
		{
			Name:    "clean",
			Aliases: []string{"clean"},
			Usage:   "clean up corrupted workflows",
			Flags: append(getDBFlags(),
				cli.StringFlag{
					Name:  FlagInputDirectory,
					Usage: "the directory which contains corrupted workflow execution files from scan",
				},
				cli.IntFlag{
					Name:  FlagLowerShardBound,
					Usage: "lower bound of corrupt shard to handle (inclusive)",
					Value: 0,
				},
				cli.IntFlag{
					Name:  FlagUpperShardBound,
					Usage: "upper bound of shard to handle (exclusive)",
					Value: 16384,
				},
				cli.IntFlag{
					Name:  FlagStartingRPS,
					Usage: "starting rps of database queries, rps will be increased to target over scale up seconds",
					Value: 100,
				},
				cli.IntFlag{
					Name:  FlagRPS,
					Usage: "target rps of database queries, target will be reached over scale up seconds",
					Value: 7000,
				},
				cli.IntFlag{
					Name:  FlagRPSScaleUpSeconds,
					Usage: "number of seconds over which rps is scaled up to target",
					Value: 1800,
				},
				cli.IntFlag{
					Name:  FlagConcurrency,
					Usage: "number of threads to handle clean",
					Value: 1000,
				},
				cli.IntFlag{
					Name:  FlagReportRate,
					Usage: "the number of shards which get handled between each emitting of progress",
					Value: 10,
				}),
			Action: func(c *cli.Context) {
				AdminDBClean(c)
			},
		},
	}
}

// TODO need to support other database: https://github.com/uber/cadence/issues/2777
func getDBFlags() []cli.Flag {
	return []cli.Flag{
		cli.StringFlag{
			Name:  FlagDBAddress,
			Usage: "persistence address(right now only cassandra is supported)",
		},
		cli.IntFlag{
			Name:  FlagDBPort,
			Value: 9042,
			Usage: "persistence port",
		},
		cli.StringFlag{
			Name:  FlagUsername,
			Usage: "cassandra username",
		},
		cli.StringFlag{
			Name:  FlagPassword,
			Usage: "cassandra password",
		},
		cli.StringFlag{
			Name:  FlagKeyspace,
			Usage: "cassandra keyspace",
		},
		cli.BoolFlag{
			Name:  FlagEnableTLS,
			Usage: "enable TLS over cassandra connection",
		},
		cli.StringFlag{
			Name:  FlagTLSCertPath,
			Usage: "cassandra tls client cert path (tls must be enabled)",
		},
		cli.StringFlag{
			Name:  FlagTLSKeyPath,
			Usage: "cassandra tls client key path (tls must be enabled)",
		},
		cli.StringFlag{
			Name:  FlagTLSCaPath,
			Usage: "cassandra tls client ca path (tls must be enabled)",
		},
		cli.BoolFlag{
			Name:  FlagTLSEnableHostVerification,
			Usage: "cassandra tls verify hostname and server cert (tls must be enabled)",
		},
	}
}<|MERGE_RESOLUTION|>--- conflicted
+++ resolved
@@ -49,14 +49,8 @@
 				// support mysql query
 				cli.IntFlag{
 					Name:  FlagShardIDWithAlias,
-<<<<<<< HEAD
 					Usage: "ShardId",
-				},
-			},
-=======
-					Usage: "ShardID",
 				}),
->>>>>>> 651a26b2
 			Action: func(c *cli.Context) {
 				AdminShowWorkflow(c)
 			},
@@ -140,19 +134,11 @@
 		{
 			Name:    "removeTask",
 			Aliases: []string{"rmtk"},
-<<<<<<< HEAD
-			Usage:   "remove a task based on shardId, typeId and taskId",
-			Flags: []cli.Flag{
-				cli.IntFlag{
-					Name:  FlagShardID,
-					Usage: "ShardId for the temporal cluster to manage",
-=======
 			Usage:   "remove a task based on shardID, task type, taskID, and task visibility timestamp",
 			Flags: []cli.Flag{
 				cli.IntFlag{
 					Name:  FlagShardID,
 					Usage: "shardID",
->>>>>>> 651a26b2
 				},
 				cli.Int64Flag{
 					Name:  FlagTaskID,
@@ -255,72 +241,16 @@
 		{
 			Name:    "getnamespaceidorname",
 			Aliases: []string{"getdn"},
-<<<<<<< HEAD
 			Usage:   "Get namespaceId or namespace",
-			Flags: []cli.Flag{
-=======
-			Usage:   "Get domainID or domainName",
 			Flags: append(getDBFlags(),
->>>>>>> 651a26b2
 				cli.StringFlag{
 					Name:  FlagNamespace,
 					Usage: "Namespace",
 				},
 				cli.StringFlag{
-<<<<<<< HEAD
 					Name:  FlagNamespaceID,
 					Usage: "Namespace Id(uuid)",
-				},
-
-				// for persistence connection
-				// TODO need to support other database: https://github.com/uber/cadence/issues/2777
-				cli.StringFlag{
-					Name:  FlagDBAddress,
-					Usage: "persistence address(right now only cassandra is supported)",
-				},
-				cli.IntFlag{
-					Name:  FlagDBPort,
-					Value: 9042,
-					Usage: "persistence port",
-				},
-				cli.StringFlag{
-					Name:  FlagUsername,
-					Usage: "cassandra username",
-				},
-				cli.StringFlag{
-					Name:  FlagPassword,
-					Usage: "cassandra password",
-				},
-				cli.StringFlag{
-					Name:  FlagKeyspace,
-					Usage: "cassandra keyspace",
-				},
-				cli.BoolFlag{
-					Name:  FlagEnableTLS,
-					Usage: "use TLS over cassandra connection",
-				},
-				cli.StringFlag{
-					Name:  FlagTLSCertPath,
-					Usage: "cassandra tls client cert path (tls must be enabled)",
-				},
-				cli.StringFlag{
-					Name:  FlagTLSKeyPath,
-					Usage: "cassandra tls client key path (tls must be enabled)",
-				},
-				cli.StringFlag{
-					Name:  FlagTLSCaPath,
-					Usage: "cassandra tls client ca path (tls must be enabled)",
-				},
-				cli.BoolFlag{
-					Name:  FlagTLSEnableHostVerification,
-					Usage: "cassandra tls verify hostname and server cert (tls must be enabled)",
-				},
-			},
-=======
-					Name:  FlagDomainID,
-					Usage: "Domain ID(uuid)",
 				}),
->>>>>>> 651a26b2
 			Action: func(c *cli.Context) {
 				AdminGetNamespaceIDOrName(c)
 			},
@@ -694,20 +624,6 @@
 				AdminDescribeCluster(c)
 			},
 		},
-		{
-			Name:    "failover",
-			Aliases: []string{"fo"},
-			Usage:   "Failover domains with domain data IsManagedByCadence=true to target cluster",
-			Flags: []cli.Flag{
-				cli.StringFlag{
-					Name:  FlagActiveClusterNameWithAlias,
-					Usage: "Target active cluster name",
-				},
-			},
-			Action: func(c *cli.Context) {
-				newDomainCLI(c, false).FailoverDomains(c)
-			},
-		},
 	}
 }
 

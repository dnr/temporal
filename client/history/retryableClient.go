// Copyright (c) 2017 Uber Technologies, Inc.
//
// Permission is hereby granted, free of charge, to any person obtaining a copy
// of this software and associated documentation files (the "Software"), to deal
// in the Software without restriction, including without limitation the rights
// to use, copy, modify, merge, publish, distribute, sublicense, and/or sell
// copies of the Software, and to permit persons to whom the Software is
// furnished to do so, subject to the following conditions:
//
// The above copyright notice and this permission notice shall be included in
// all copies or substantial portions of the Software.
//
// THE SOFTWARE IS PROVIDED "AS IS", WITHOUT WARRANTY OF ANY KIND, EXPRESS OR
// IMPLIED, INCLUDING BUT NOT LIMITED TO THE WARRANTIES OF MERCHANTABILITY,
// FITNESS FOR A PARTICULAR PURPOSE AND NONINFRINGEMENT. IN NO EVENT SHALL THE
// AUTHORS OR COPYRIGHT HOLDERS BE LIABLE FOR ANY CLAIM, DAMAGES OR OTHER
// LIABILITY, WHETHER IN AN ACTION OF CONTRACT, TORT OR OTHERWISE, ARISING FROM,
// OUT OF OR IN CONNECTION WITH THE SOFTWARE OR THE USE OR OTHER DEALINGS IN
// THE SOFTWARE.

package history

import (
	"context"

	"google.golang.org/grpc"

	"github.com/temporalio/temporal/.gen/proto/historyservice"
	"github.com/temporalio/temporal/common/backoff"
)

var _ Client = (*retryableClient)(nil)

type retryableClient struct {
	client      Client
	policy      backoff.RetryPolicy
	isRetryable backoff.IsRetryable
}

// NewRetryableClient creates a new instance of Client with retry policy
func NewRetryableClient(client Client, policy backoff.RetryPolicy, isRetryable backoff.IsRetryable) Client {
	return &retryableClient{
		client:      client,
		policy:      policy,
		isRetryable: isRetryable,
	}
}

func (c *retryableClient) StartWorkflowExecution(
	ctx context.Context,
	request *historyservice.StartWorkflowExecutionRequest,
	opts ...grpc.CallOption) (*historyservice.StartWorkflowExecutionResponse, error) {

	var resp *historyservice.StartWorkflowExecutionResponse
	op := func() error {
		var err error
		resp, err = c.client.StartWorkflowExecution(ctx, request, opts...)
		return err
	}

	err := backoff.Retry(op, c.policy, c.isRetryable)
	return resp, err
}

func (c *retryableClient) DescribeHistoryHost(
	ctx context.Context,
	request *historyservice.DescribeHistoryHostRequest,
	opts ...grpc.CallOption) (*historyservice.DescribeHistoryHostResponse, error) {

	var resp *historyservice.DescribeHistoryHostResponse
	op := func() error {
		var err error
		resp, err = c.client.DescribeHistoryHost(ctx, request, opts...)
		return err
	}

	err := backoff.Retry(op, c.policy, c.isRetryable)
	return resp, err
}

func (c *retryableClient) CloseShard(
	ctx context.Context,
	request *historyservice.CloseShardRequest,
	opts ...grpc.CallOption) (*historyservice.CloseShardResponse, error) {

	var resp *historyservice.CloseShardResponse
	op := func() error {
		var err error
		resp, err = c.client.CloseShard(ctx, request, opts...)
		return err
	}

	err := backoff.Retry(op, c.policy, c.isRetryable)
	return resp, err
}

func (c *retryableClient) RemoveTask(
	ctx context.Context,
	request *historyservice.RemoveTaskRequest,
	opts ...grpc.CallOption) (*historyservice.RemoveTaskResponse, error) {

	var resp *historyservice.RemoveTaskResponse
	op := func() error {
		var err error
		resp, err = c.client.RemoveTask(ctx, request, opts...)
		return err
	}

	err := backoff.Retry(op, c.policy, c.isRetryable)
	return resp, err
}

func (c *retryableClient) DescribeMutableState(
	ctx context.Context,
	request *historyservice.DescribeMutableStateRequest,
	opts ...grpc.CallOption) (*historyservice.DescribeMutableStateResponse, error) {

	var resp *historyservice.DescribeMutableStateResponse
	op := func() error {
		var err error
		resp, err = c.client.DescribeMutableState(ctx, request, opts...)
		return err
	}

	err := backoff.Retry(op, c.policy, c.isRetryable)
	return resp, err
}

func (c *retryableClient) GetMutableState(
	ctx context.Context,
	request *historyservice.GetMutableStateRequest,
	opts ...grpc.CallOption) (*historyservice.GetMutableStateResponse, error) {

	var resp *historyservice.GetMutableStateResponse
	op := func() error {
		var err error
		resp, err = c.client.GetMutableState(ctx, request, opts...)
		return err
	}

	err := backoff.Retry(op, c.policy, c.isRetryable)
	return resp, err
}

func (c *retryableClient) PollMutableState(
	ctx context.Context,
	request *historyservice.PollMutableStateRequest,
	opts ...grpc.CallOption) (*historyservice.PollMutableStateResponse, error) {

	var resp *historyservice.PollMutableStateResponse
	op := func() error {
		var err error
		resp, err = c.client.PollMutableState(ctx, request, opts...)
		return err
	}

	err := backoff.Retry(op, c.policy, c.isRetryable)
	return resp, err
}

func (c *retryableClient) ResetStickyTaskList(
	ctx context.Context,
	request *historyservice.ResetStickyTaskListRequest,
	opts ...grpc.CallOption) (*historyservice.ResetStickyTaskListResponse, error) {

	var resp *historyservice.ResetStickyTaskListResponse
	op := func() error {
		var err error
		resp, err = c.client.ResetStickyTaskList(ctx, request, opts...)
		return err
	}

	err := backoff.Retry(op, c.policy, c.isRetryable)
	return resp, err
}

func (c *retryableClient) DescribeWorkflowExecution(
	ctx context.Context,
	request *historyservice.DescribeWorkflowExecutionRequest,
	opts ...grpc.CallOption) (*historyservice.DescribeWorkflowExecutionResponse, error) {

	var resp *historyservice.DescribeWorkflowExecutionResponse
	op := func() error {
		var err error
		resp, err = c.client.DescribeWorkflowExecution(ctx, request, opts...)
		return err
	}

	err := backoff.Retry(op, c.policy, c.isRetryable)
	return resp, err
}

func (c *retryableClient) RecordDecisionTaskStarted(
	ctx context.Context,
	request *historyservice.RecordDecisionTaskStartedRequest,
	opts ...grpc.CallOption) (*historyservice.RecordDecisionTaskStartedResponse, error) {

	var resp *historyservice.RecordDecisionTaskStartedResponse
	op := func() error {
		var err error
		resp, err = c.client.RecordDecisionTaskStarted(ctx, request, opts...)
		return err
	}

	err := backoff.Retry(op, c.policy, c.isRetryable)
	return resp, err
}

func (c *retryableClient) RecordActivityTaskStarted(
	ctx context.Context,
	request *historyservice.RecordActivityTaskStartedRequest,
	opts ...grpc.CallOption) (*historyservice.RecordActivityTaskStartedResponse, error) {

	var resp *historyservice.RecordActivityTaskStartedResponse
	op := func() error {
		var err error
		resp, err = c.client.RecordActivityTaskStarted(ctx, request, opts...)
		return err
	}

	err := backoff.Retry(op, c.policy, c.isRetryable)
	return resp, err
}

func (c *retryableClient) RespondDecisionTaskCompleted(
	ctx context.Context,
	request *historyservice.RespondDecisionTaskCompletedRequest,
	opts ...grpc.CallOption) (*historyservice.RespondDecisionTaskCompletedResponse, error) {

	var resp *historyservice.RespondDecisionTaskCompletedResponse
	op := func() error {
		var err error
		resp, err = c.client.RespondDecisionTaskCompleted(ctx, request, opts...)
		return err
	}

	err := backoff.Retry(op, c.policy, c.isRetryable)
	return resp, err
}

func (c *retryableClient) RespondDecisionTaskFailed(
	ctx context.Context,
	request *historyservice.RespondDecisionTaskFailedRequest,
	opts ...grpc.CallOption) (*historyservice.RespondDecisionTaskFailedResponse, error) {

	var resp *historyservice.RespondDecisionTaskFailedResponse
	op := func() error {
		var err error
		resp, err = c.client.RespondDecisionTaskFailed(ctx, request, opts...)
		return err
	}

	err := backoff.Retry(op, c.policy, c.isRetryable)
	return resp, err
}

func (c *retryableClient) RespondActivityTaskCompleted(
	ctx context.Context,
	request *historyservice.RespondActivityTaskCompletedRequest,
	opts ...grpc.CallOption) (*historyservice.RespondActivityTaskCompletedResponse, error) {

	var resp *historyservice.RespondActivityTaskCompletedResponse
	op := func() error {
		var err error
		resp, err = c.client.RespondActivityTaskCompleted(ctx, request, opts...)
		return err
	}

	err := backoff.Retry(op, c.policy, c.isRetryable)
	return resp, err
}

func (c *retryableClient) RespondActivityTaskFailed(
	ctx context.Context,
	request *historyservice.RespondActivityTaskFailedRequest,
	opts ...grpc.CallOption) (*historyservice.RespondActivityTaskFailedResponse, error) {

	var resp *historyservice.RespondActivityTaskFailedResponse
	op := func() error {
		var err error
		resp, err = c.client.RespondActivityTaskFailed(ctx, request, opts...)
		return err
	}

	err := backoff.Retry(op, c.policy, c.isRetryable)
	return resp, err
}

func (c *retryableClient) RespondActivityTaskCanceled(
	ctx context.Context,
	request *historyservice.RespondActivityTaskCanceledRequest,
	opts ...grpc.CallOption) (*historyservice.RespondActivityTaskCanceledResponse, error) {

	var resp *historyservice.RespondActivityTaskCanceledResponse
	op := func() error {
		var err error
		resp, err = c.client.RespondActivityTaskCanceled(ctx, request, opts...)
		return err
	}

	err := backoff.Retry(op, c.policy, c.isRetryable)
	return resp, err
}

func (c *retryableClient) RecordActivityTaskHeartbeat(
	ctx context.Context,
	request *historyservice.RecordActivityTaskHeartbeatRequest,
	opts ...grpc.CallOption) (*historyservice.RecordActivityTaskHeartbeatResponse, error) {

	var resp *historyservice.RecordActivityTaskHeartbeatResponse
	op := func() error {
		var err error
		resp, err = c.client.RecordActivityTaskHeartbeat(ctx, request, opts...)
		return err
	}

	err := backoff.Retry(op, c.policy, c.isRetryable)
	return resp, err
}

func (c *retryableClient) RequestCancelWorkflowExecution(
	ctx context.Context,
	request *historyservice.RequestCancelWorkflowExecutionRequest,
	opts ...grpc.CallOption) (*historyservice.RequestCancelWorkflowExecutionResponse, error) {

	var resp *historyservice.RequestCancelWorkflowExecutionResponse
	op := func() error {
		var err error
		resp, err = c.client.RequestCancelWorkflowExecution(ctx, request, opts...)
		return err
	}

	err := backoff.Retry(op, c.policy, c.isRetryable)
	return resp, err
}

func (c *retryableClient) SignalWorkflowExecution(
	ctx context.Context,
	request *historyservice.SignalWorkflowExecutionRequest,
	opts ...grpc.CallOption) (*historyservice.SignalWorkflowExecutionResponse, error) {

	var resp *historyservice.SignalWorkflowExecutionResponse
	op := func() error {
		var err error
		resp, err = c.client.SignalWorkflowExecution(ctx, request, opts...)
		return err
	}

	err := backoff.Retry(op, c.policy, c.isRetryable)
	return resp, err
}

func (c *retryableClient) SignalWithStartWorkflowExecution(
	ctx context.Context,
	request *historyservice.SignalWithStartWorkflowExecutionRequest,
	opts ...grpc.CallOption) (*historyservice.SignalWithStartWorkflowExecutionResponse, error) {

	var resp *historyservice.SignalWithStartWorkflowExecutionResponse
	op := func() error {
		var err error
		resp, err = c.client.SignalWithStartWorkflowExecution(ctx, request, opts...)
		return err
	}

	err := backoff.Retry(op, c.policy, c.isRetryable)
	return resp, err
}

func (c *retryableClient) RemoveSignalMutableState(
	ctx context.Context,
	request *historyservice.RemoveSignalMutableStateRequest,
	opts ...grpc.CallOption) (*historyservice.RemoveSignalMutableStateResponse, error) {

	var resp *historyservice.RemoveSignalMutableStateResponse
	op := func() error {
		var err error
		resp, err = c.client.RemoveSignalMutableState(ctx, request, opts...)
		return err
	}

	err := backoff.Retry(op, c.policy, c.isRetryable)
	return resp, err
}

func (c *retryableClient) TerminateWorkflowExecution(
	ctx context.Context,
	request *historyservice.TerminateWorkflowExecutionRequest,
	opts ...grpc.CallOption) (*historyservice.TerminateWorkflowExecutionResponse, error) {

	var resp *historyservice.TerminateWorkflowExecutionResponse
	op := func() error {
		var err error
		resp, err = c.client.TerminateWorkflowExecution(ctx, request, opts...)
		return err
	}

	err := backoff.Retry(op, c.policy, c.isRetryable)
	return resp, err
}

func (c *retryableClient) ResetWorkflowExecution(
	ctx context.Context,
	request *historyservice.ResetWorkflowExecutionRequest,
	opts ...grpc.CallOption) (*historyservice.ResetWorkflowExecutionResponse, error) {

	var resp *historyservice.ResetWorkflowExecutionResponse
	op := func() error {
		var err error
		resp, err = c.client.ResetWorkflowExecution(ctx, request, opts...)
		return err
	}

	err := backoff.Retry(op, c.policy, c.isRetryable)
	return resp, err
}

func (c *retryableClient) ScheduleDecisionTask(
	ctx context.Context,
	request *historyservice.ScheduleDecisionTaskRequest,
	opts ...grpc.CallOption) (*historyservice.ScheduleDecisionTaskResponse, error) {

	var resp *historyservice.ScheduleDecisionTaskResponse
	op := func() error {
		var err error
		resp, err = c.client.ScheduleDecisionTask(ctx, request, opts...)
		return err
	}

	err := backoff.Retry(op, c.policy, c.isRetryable)
	return resp, err
}

func (c *retryableClient) RecordChildExecutionCompleted(
	ctx context.Context,
	request *historyservice.RecordChildExecutionCompletedRequest,
	opts ...grpc.CallOption) (*historyservice.RecordChildExecutionCompletedResponse, error) {

	var resp *historyservice.RecordChildExecutionCompletedResponse
	op := func() error {
		var err error
		resp, err = c.client.RecordChildExecutionCompleted(ctx, request, opts...)
		return err
	}

	err := backoff.Retry(op, c.policy, c.isRetryable)
	return resp, err
}

func (c *retryableClient) ReplicateEvents(
	ctx context.Context,
	request *historyservice.ReplicateEventsRequest,
	opts ...grpc.CallOption) (*historyservice.ReplicateEventsResponse, error) {

	var resp *historyservice.ReplicateEventsResponse
	op := func() error {
		var err error
		resp, err = c.client.ReplicateEvents(ctx, request, opts...)
		return err
	}

	err := backoff.Retry(op, c.policy, c.isRetryable)
	return resp, err
}

func (c *retryableClient) ReplicateRawEvents(
	ctx context.Context,
	request *historyservice.ReplicateRawEventsRequest,
	opts ...grpc.CallOption) (*historyservice.ReplicateRawEventsResponse, error) {

	var resp *historyservice.ReplicateRawEventsResponse
	op := func() error {
		var err error
		resp, err = c.client.ReplicateRawEvents(ctx, request, opts...)
		return err
	}

	err := backoff.Retry(op, c.policy, c.isRetryable)
	return resp, err
}

func (c *retryableClient) ReplicateEventsV2(
	ctx context.Context,
	request *historyservice.ReplicateEventsV2Request,
	opts ...grpc.CallOption) (*historyservice.ReplicateEventsV2Response, error) {

	var resp *historyservice.ReplicateEventsV2Response
	op := func() error {
		var err error
		resp, err = c.client.ReplicateEventsV2(ctx, request, opts...)
		return err
	}

	err := backoff.Retry(op, c.policy, c.isRetryable)
	return resp, err
}

func (c *retryableClient) SyncShardStatus(
	ctx context.Context,
	request *historyservice.SyncShardStatusRequest,
	opts ...grpc.CallOption) (*historyservice.SyncShardStatusResponse, error) {

	var resp *historyservice.SyncShardStatusResponse
	op := func() error {
		var err error
		resp, err = c.client.SyncShardStatus(ctx, request, opts...)
		return err
	}

	err := backoff.Retry(op, c.policy, c.isRetryable)
	return resp, err
}

func (c *retryableClient) SyncActivity(
	ctx context.Context,
	request *historyservice.SyncActivityRequest,
	opts ...grpc.CallOption) (*historyservice.SyncActivityResponse, error) {

	var resp *historyservice.SyncActivityResponse
	op := func() error {
		var err error
		resp, err = c.client.SyncActivity(ctx, request, opts...)
		return err
	}

	err := backoff.Retry(op, c.policy, c.isRetryable)
	return resp, err
}

func (c *retryableClient) GetReplicationMessages(
	ctx context.Context,
	request *historyservice.GetReplicationMessagesRequest,
	opts ...grpc.CallOption) (*historyservice.GetReplicationMessagesResponse, error) {
	var resp *historyservice.GetReplicationMessagesResponse
	op := func() error {
		var err error
		resp, err = c.client.GetReplicationMessages(ctx, request, opts...)
		return err
	}

	err := backoff.Retry(op, c.policy, c.isRetryable)
	return resp, err
}

func (c *retryableClient) GetDLQReplicationMessages(
	ctx context.Context,
	request *historyservice.GetDLQReplicationMessagesRequest,
	opts ...grpc.CallOption) (*historyservice.GetDLQReplicationMessagesResponse, error) {
	var resp *historyservice.GetDLQReplicationMessagesResponse
	op := func() error {
		var err error
		resp, err = c.client.GetDLQReplicationMessages(ctx, request, opts...)
		return err
	}

	err := backoff.Retry(op, c.policy, c.isRetryable)
	return resp, err
}

func (c *retryableClient) QueryWorkflow(
	ctx context.Context,
	request *historyservice.QueryWorkflowRequest,
	opts ...grpc.CallOption) (*historyservice.QueryWorkflowResponse, error) {
	var resp *historyservice.QueryWorkflowResponse
	op := func() error {
		var err error
		resp, err = c.client.QueryWorkflow(ctx, request, opts...)
		return err
	}

	err := backoff.Retry(op, c.policy, c.isRetryable)
	return resp, err
}

func (c *retryableClient) ReapplyEvents(
	ctx context.Context,
	request *historyservice.ReapplyEventsRequest,
	opts ...grpc.CallOption) (*historyservice.ReapplyEventsResponse, error) {

	var resp *historyservice.ReapplyEventsResponse
	op := func() error {
		var err error
		resp, err = c.client.ReapplyEvents(ctx, request, opts...)
		return err
	}

<<<<<<< HEAD
	err := backoff.Retry(op, c.policy, c.isRetryable)
	return resp, err
=======
	return backoff.Retry(op, c.policy, c.isRetryable)
}

func (c *retryableClient) ReadDLQMessages(
	ctx context.Context,
	request *replicator.ReadDLQMessagesRequest,
	opts ...yarpc.CallOption,
) (*replicator.ReadDLQMessagesResponse, error) {

	var resp *replicator.ReadDLQMessagesResponse
	op := func() error {
		var err error
		resp, err = c.client.ReadDLQMessages(ctx, request, opts...)
		return err
	}

	err := backoff.Retry(op, c.policy, c.isRetryable)
	return resp, err
}

func (c *retryableClient) PurgeDLQMessages(
	ctx context.Context,
	request *replicator.PurgeDLQMessagesRequest,
	opts ...yarpc.CallOption,
) error {

	op := func() error {
		return c.client.PurgeDLQMessages(ctx, request, opts...)
	}

	return backoff.Retry(op, c.policy, c.isRetryable)
}

func (c *retryableClient) MergeDLQMessages(
	ctx context.Context,
	request *replicator.MergeDLQMessagesRequest,
	opts ...yarpc.CallOption,
) (*replicator.MergeDLQMessagesResponse, error) {

	var resp *replicator.MergeDLQMessagesResponse
	op := func() error {
		var err error
		resp, err = c.client.MergeDLQMessages(ctx, request, opts...)
		return err
	}

	err := backoff.Retry(op, c.policy, c.isRetryable)
	return resp, err
}

func (c *retryableClient) RefreshWorkflowTasks(
	ctx context.Context,
	request *h.RefreshWorkflowTasksRequest,
	opts ...yarpc.CallOption,
) error {

	op := func() error {
		return c.client.RefreshWorkflowTasks(ctx, request, opts...)
	}

	return backoff.Retry(op, c.policy, c.isRetryable)
>>>>>>> f0d5b1ba
}<|MERGE_RESOLUTION|>--- conflicted
+++ resolved
@@ -583,20 +583,17 @@
 		return err
 	}
 
-<<<<<<< HEAD
-	err := backoff.Retry(op, c.policy, c.isRetryable)
-	return resp, err
-=======
-	return backoff.Retry(op, c.policy, c.isRetryable)
+	err := backoff.Retry(op, c.policy, c.isRetryable)
+	return resp, err
 }
 
 func (c *retryableClient) ReadDLQMessages(
 	ctx context.Context,
-	request *replicator.ReadDLQMessagesRequest,
-	opts ...yarpc.CallOption,
-) (*replicator.ReadDLQMessagesResponse, error) {
-
-	var resp *replicator.ReadDLQMessagesResponse
+	request *historyservice.ReadDLQMessagesRequest,
+	opts ...grpc.CallOption,
+) (*historyservice.ReadDLQMessagesResponse, error) {
+
+	var resp *historyservice.ReadDLQMessagesResponse
 	op := func() error {
 		var err error
 		resp, err = c.client.ReadDLQMessages(ctx, request, opts...)
@@ -609,24 +606,28 @@
 
 func (c *retryableClient) PurgeDLQMessages(
 	ctx context.Context,
-	request *replicator.PurgeDLQMessagesRequest,
-	opts ...yarpc.CallOption,
-) error {
-
-	op := func() error {
-		return c.client.PurgeDLQMessages(ctx, request, opts...)
-	}
-
-	return backoff.Retry(op, c.policy, c.isRetryable)
+	request *historyservice.PurgeDLQMessagesRequest,
+	opts ...grpc.CallOption,
+) (*historyservice.PurgeDLQMessagesResponse, error) {
+
+	var resp *historyservice.PurgeDLQMessagesResponse
+	op := func() error {
+		var err error
+		resp, err = c.client.PurgeDLQMessages(ctx, request, opts...)
+		return err
+	}
+
+	err := backoff.Retry(op, c.policy, c.isRetryable)
+	return resp, err
 }
 
 func (c *retryableClient) MergeDLQMessages(
 	ctx context.Context,
-	request *replicator.MergeDLQMessagesRequest,
-	opts ...yarpc.CallOption,
-) (*replicator.MergeDLQMessagesResponse, error) {
-
-	var resp *replicator.MergeDLQMessagesResponse
+	request *historyservice.MergeDLQMessagesRequest,
+	opts ...grpc.CallOption,
+) (*historyservice.MergeDLQMessagesResponse, error) {
+
+	var resp *historyservice.MergeDLQMessagesResponse
 	op := func() error {
 		var err error
 		resp, err = c.client.MergeDLQMessages(ctx, request, opts...)
@@ -639,14 +640,17 @@
 
 func (c *retryableClient) RefreshWorkflowTasks(
 	ctx context.Context,
-	request *h.RefreshWorkflowTasksRequest,
-	opts ...yarpc.CallOption,
-) error {
-
-	op := func() error {
-		return c.client.RefreshWorkflowTasks(ctx, request, opts...)
-	}
-
-	return backoff.Retry(op, c.policy, c.isRetryable)
->>>>>>> f0d5b1ba
+	request *historyservice.RefreshWorkflowTasksRequest,
+	opts ...grpc.CallOption,
+) (*historyservice.RefreshWorkflowTasksResponse, error) {
+
+	var resp *historyservice.RefreshWorkflowTasksResponse
+	op := func() error {
+		var err error
+		resp, err = c.client.RefreshWorkflowTasks(ctx, request, opts...)
+		return err
+	}
+
+	err := backoff.Retry(op, c.policy, c.isRetryable)
+	return resp, err
 }
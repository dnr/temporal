--- conflicted
+++ resolved
@@ -344,7 +344,6 @@
 	cfg := &Config{
 		NumberOfShards: numberOfShards,
 
-<<<<<<< HEAD
 		EnableReplicationStream: dc.GetBool(dynamicconfig.EnableReplicationStream),
 		HistoryReplicationDLQV2: dc.GetBool(dynamicconfig.EnableHistoryReplicationDLQV2),
 
@@ -358,32 +357,12 @@
 		PersistencePerShardNamespaceMaxQPS:    dc.GetIntByNamespace(dynamicconfig.HistoryPersistencePerShardNamespaceMaxQPS),
 		EnablePersistencePriorityRateLimiting: dc.GetBool(dynamicconfig.HistoryEnablePersistencePriorityRateLimiting),
 		PersistenceDynamicRateLimitingParams:  dc.GetMap(dynamicconfig.HistoryPersistenceDynamicRateLimitingParams),
+		PersistenceQPSBurstRatio:              dc.GetFloat(dynamicconfig.PersistenceQPSBurstRatio),
 		ShutdownDrainDuration:                 dc.GetDuration(dynamicconfig.HistoryShutdownDrainDuration),
 		StartupMembershipJoinDelay:            dc.GetDuration(dynamicconfig.HistoryStartupMembershipJoinDelay),
 		MaxAutoResetPoints:                    dc.GetIntByNamespace(dynamicconfig.HistoryMaxAutoResetPoints),
 		DefaultWorkflowTaskTimeout:            dc.GetDurationByNamespace(dynamicconfig.DefaultWorkflowTaskTimeout),
 		ContinueAsNewMinInterval:              dc.GetDurationByNamespace(dynamicconfig.ContinueAsNewMinInterval),
-=======
-		EnableReplicationStream: dc.GetBoolProperty(dynamicconfig.EnableReplicationStream, false),
-		HistoryReplicationDLQV2: dc.GetBoolProperty(dynamicconfig.EnableHistoryReplicationDLQV2, false),
-
-		RPS:                                   dc.GetIntProperty(dynamicconfig.HistoryRPS, 3000),
-		OperatorRPSRatio:                      dc.GetFloat64Property(dynamicconfig.OperatorRPSRatio, common.DefaultOperatorRPSRatio),
-		MaxIDLengthLimit:                      dc.GetIntProperty(dynamicconfig.MaxIDLengthLimit, 1000),
-		PersistenceMaxQPS:                     dc.GetIntProperty(dynamicconfig.HistoryPersistenceMaxQPS, 9000),
-		PersistenceGlobalMaxQPS:               dc.GetIntProperty(dynamicconfig.HistoryPersistenceGlobalMaxQPS, 0),
-		PersistenceNamespaceMaxQPS:            dc.GetIntPropertyFilteredByNamespace(dynamicconfig.HistoryPersistenceNamespaceMaxQPS, 0),
-		PersistenceGlobalNamespaceMaxQPS:      dc.GetIntPropertyFilteredByNamespace(dynamicconfig.HistoryPersistenceGlobalNamespaceMaxQPS, 0),
-		PersistencePerShardNamespaceMaxQPS:    dc.GetIntPropertyFilteredByNamespace(dynamicconfig.HistoryPersistencePerShardNamespaceMaxQPS, 0),
-		EnablePersistencePriorityRateLimiting: dc.GetBoolProperty(dynamicconfig.HistoryEnablePersistencePriorityRateLimiting, true),
-		PersistenceDynamicRateLimitingParams:  dc.GetMapProperty(dynamicconfig.HistoryPersistenceDynamicRateLimitingParams, dynamicconfig.DefaultDynamicRateLimitingParams),
-		PersistenceQPSBurstRatio:              dc.GetFloat64Property(dynamicconfig.PersistenceQPSBurstRatio, 1.0),
-		ShutdownDrainDuration:                 dc.GetDurationProperty(dynamicconfig.HistoryShutdownDrainDuration, 0*time.Second),
-		StartupMembershipJoinDelay:            dc.GetDurationProperty(dynamicconfig.HistoryStartupMembershipJoinDelay, 0*time.Second),
-		MaxAutoResetPoints:                    dc.GetIntPropertyFilteredByNamespace(dynamicconfig.HistoryMaxAutoResetPoints, DefaultHistoryMaxAutoResetPoints),
-		DefaultWorkflowTaskTimeout:            dc.GetDurationPropertyFilteredByNamespace(dynamicconfig.DefaultWorkflowTaskTimeout, common.DefaultWorkflowTaskTimeout),
-		ContinueAsNewMinInterval:              dc.GetDurationPropertyFilteredByNamespace(dynamicconfig.ContinueAsNewMinInterval, time.Second),
->>>>>>> 4661ce29
 
 		VisibilityPersistenceMaxReadQPS:       visibility.GetVisibilityPersistenceMaxReadQPS(dc),
 		VisibilityPersistenceMaxWriteQPS:      visibility.GetVisibilityPersistenceMaxWriteQPS(dc),
@@ -396,7 +375,6 @@
 
 		EmitShardLagLog: dc.GetBool(dynamicconfig.EmitShardLagLog),
 		// HistoryCacheLimitSizeBased should not change during runtime.
-<<<<<<< HEAD
 		HistoryCacheLimitSizeBased:            dc.GetBool(dynamicconfig.HistoryCacheSizeBasedLimit)(),
 		HistoryCacheInitialSize:               dc.GetInt(dynamicconfig.HistoryCacheInitialSize),
 		HistoryShardLevelCacheMaxSize:         dc.GetInt(dynamicconfig.HistoryCacheMaxSize),
@@ -407,29 +385,12 @@
 		HistoryCacheNonUserContextLockTimeout: dc.GetDuration(dynamicconfig.HistoryCacheNonUserContextLockTimeout),
 		EnableHostLevelHistoryCache:           dc.GetBool(dynamicconfig.EnableHostHistoryCache),
 		EnableMutableStateTransitionHistory:   dc.GetBool(dynamicconfig.EnableMutableStateTransitionHistory),
+		EnableWorkflowExecutionTimeoutTimer:   dc.GetBool(dynamicconfig.EnableWorkflowExecutionTimeoutTimer),
 
 		EventsShardLevelCacheMaxSizeBytes: dc.GetInt(dynamicconfig.EventsCacheMaxSizeBytes),          // 512KB
 		EventsHostLevelCacheMaxSizeBytes:  dc.GetInt(dynamicconfig.EventsHostLevelCacheMaxSizeBytes), // 256MB
 		EventsCacheTTL:                    dc.GetDuration(dynamicconfig.EventsCacheTTL),
 		EnableHostLevelEventsCache:        dc.GetBool(dynamicconfig.EnableHostLevelEventsCache),
-=======
-		HistoryCacheLimitSizeBased:            dc.GetBoolProperty(dynamicconfig.HistoryCacheSizeBasedLimit, false)(),
-		HistoryCacheInitialSize:               dc.GetIntProperty(dynamicconfig.HistoryCacheInitialSize, 128),
-		HistoryShardLevelCacheMaxSize:         dc.GetIntProperty(dynamicconfig.HistoryCacheMaxSize, 512),
-		HistoryShardLevelCacheMaxSizeBytes:    dc.GetIntProperty(dynamicconfig.HistoryCacheMaxSizeBytes, 512*4*1024),
-		HistoryHostLevelCacheMaxSize:          dc.GetIntProperty(dynamicconfig.HistoryCacheHostLevelMaxSize, 256000),
-		HistoryHostLevelCacheMaxSizeBytes:     dc.GetIntProperty(dynamicconfig.HistoryCacheHostLevelMaxSizeBytes, 256000*4*1024),
-		HistoryCacheTTL:                       dc.GetDurationProperty(dynamicconfig.HistoryCacheTTL, time.Hour),
-		HistoryCacheNonUserContextLockTimeout: dc.GetDurationProperty(dynamicconfig.HistoryCacheNonUserContextLockTimeout, 500*time.Millisecond),
-		EnableHostLevelHistoryCache:           dc.GetBoolProperty(dynamicconfig.EnableHostHistoryCache, false),
-		EnableMutableStateTransitionHistory:   dc.GetBoolProperty(dynamicconfig.EnableMutableStateTransitionHistory, false),
-		EnableWorkflowExecutionTimeoutTimer:   dc.GetBoolProperty(dynamicconfig.EnableWorkflowExecutionTimeoutTimer, false),
-
-		EventsShardLevelCacheMaxSizeBytes: dc.GetIntProperty(dynamicconfig.EventsCacheMaxSizeBytes, 512*1024),              // 512KB
-		EventsHostLevelCacheMaxSizeBytes:  dc.GetIntProperty(dynamicconfig.EventsHostLevelCacheMaxSizeBytes, 512*512*1024), // 256MB
-		EventsCacheTTL:                    dc.GetDurationProperty(dynamicconfig.EventsCacheTTL, time.Hour),
-		EnableHostLevelEventsCache:        dc.GetBoolProperty(dynamicconfig.EnableHostLevelEventsCache, false),
->>>>>>> 4661ce29
 
 		RangeSizeBits:                  20, // 20 bits for sequencer, 2^20 sequence number for any range
 		AcquireShardInterval:           dc.GetDuration(dynamicconfig.AcquireShardInterval),

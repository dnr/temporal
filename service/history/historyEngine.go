--- conflicted
+++ resolved
@@ -609,7 +609,6 @@
 	executionInfo := msBuilder.GetExecutionInfo()
 	execution.RunId = context.getExecution().RunId
 	retResp = &h.GetMutableStateResponse{
-<<<<<<< HEAD
 		Execution:                            &execution,
 		WorkflowType:                         &workflow.WorkflowType{Name: common.StringPtr(executionInfo.WorkflowTypeName)},
 		LastFirstEventId:                     common.Int64Ptr(msBuilder.GetLastFirstEventID()),
@@ -624,25 +623,6 @@
 		StickyTaskListScheduleToStartTimeout: common.Int32Ptr(executionInfo.StickyScheduleToStartTimeout),
 		EventStoreVersion:                    common.Int32Ptr(msBuilder.GetEventStoreVersion()),
 		BranchToken:                          currentBranchToken,
-=======
-		Execution:              &execution,
-		WorkflowType:           &workflow.WorkflowType{Name: common.StringPtr(executionInfo.WorkflowTypeName)},
-		LastFirstEventId:       common.Int64Ptr(msBuilder.GetLastFirstEventID()),
-		NextEventId:            common.Int64Ptr(msBuilder.GetNextEventID()),
-		PreviousStartedEventId: common.Int64Ptr(msBuilder.GetPreviousStartedEventID()),
-		TaskList:               &workflow.TaskList{Name: common.StringPtr(executionInfo.TaskList)},
-		ClientLibraryVersion:   common.StringPtr(executionInfo.ClientLibraryVersion),
-		ClientFeatureVersion:   common.StringPtr(executionInfo.ClientFeatureVersion),
-		ClientImpl:             common.StringPtr(executionInfo.ClientImpl),
-		IsWorkflowRunning:      common.BoolPtr(msBuilder.IsWorkflowExecutionRunning()),
-		EventStoreVersion:      common.Int32Ptr(msBuilder.GetEventStoreVersion()),
-		BranchToken:            msBuilder.GetCurrentBranch(),
-	}
-
-	if msBuilder.IsStickyTaskListEnabled() {
-		retResp.StickyTaskList = &workflow.TaskList{Name: common.StringPtr(executionInfo.StickyTaskList)}
-		retResp.StickyTaskListScheduleToStartTimeout = common.Int32Ptr(executionInfo.StickyScheduleToStartTimeout)
->>>>>>> dcef9dc0
 	}
 	replicationState := msBuilder.GetReplicationState()
 	if replicationState != nil {
@@ -785,11 +765,11 @@
 	// TODO: we need to consider adding execution time to mutable state
 	// For now execution time will be calculated based on start time and cron schedule/retry policy
 	// each time DescribeWorkflowExecution is called.
-	backoffDuration := time.Duration(0)
-	startEvent, ok := msBuilder.GetStartEvent()
-	if ok {
-		backoffDuration = time.Duration(startEvent.GetWorkflowExecutionStartedEventAttributes().GetFirstDecisionTaskBackoffSeconds()) * time.Second
-	}
+	startEvent, err := msBuilder.GetStartEvent()
+	if err != nil {
+		return nil, err
+	}
+	backoffDuration := time.Duration(startEvent.GetWorkflowExecutionStartedEventAttributes().GetFirstDecisionTaskBackoffSeconds()) * time.Second
 	result.WorkflowExecutionInfo.ExecutionTime = common.Int64Ptr(result.WorkflowExecutionInfo.GetStartTime() + backoffDuration.Nanoseconds())
 
 	if executionInfo.ParentRunID != "" {

--- conflicted
+++ resolved
@@ -72,11 +72,7 @@
 	taskInfo queueTaskInfo,
 	shouldProcessTask bool,
 ) error {
-<<<<<<< HEAD
-	timerTask, ok := taskInfo.task.(*persistenceblobs.TimerTaskInfo)
-=======
-	timerTask, ok := taskInfo.(*persistence.TimerTaskInfo)
->>>>>>> 3973b054
+	timerTask, ok := taskInfo.(*persistenceblobs.TimerTaskInfo)
 	if !ok {
 		return errUnexpectedQueueTask
 	}
@@ -281,7 +277,7 @@
 		t.logger.Debug("Potentially duplicate task.", tag.TaskID(task.TaskID), tag.WorkflowScheduleID(scheduleID), tag.TaskType(persistence.TaskTypeDecisionTimeout))
 		return nil
 	}
-	ok, err = verifyTaskVersion(t.shard, t.logger, primitives.UUIDString(task.DomainID), decision.Version, task.Version, task)
+	ok, err = verifyTaskVersion(t.shard, t.logger, task.DomainID, decision.Version, task.Version, task)
 	if err != nil || !ok {
 		return err
 	}
@@ -399,7 +395,7 @@
 		}
 		return nil
 	}
-	ok, err = verifyTaskVersion(t.shard, t.logger, primitives.UUIDString(task.DomainID), activityInfo.Version, task.Version, task)
+	ok, err = verifyTaskVersion(t.shard, t.logger, task.DomainID, activityInfo.Version, task.Version, task)
 	if err != nil || !ok {
 		return err
 	}
@@ -472,7 +468,7 @@
 	if err != nil {
 		return err
 	}
-	ok, err := verifyTaskVersion(t.shard, t.logger, primitives.UUIDString(task.DomainID), startVersion, task.Version, task)
+	ok, err := verifyTaskVersion(t.shard, t.logger, task.DomainID, startVersion, task.Version, task)
 	if err != nil || !ok {
 		return err
 	}

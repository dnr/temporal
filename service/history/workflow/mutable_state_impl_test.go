--- conflicted
+++ resolved
@@ -37,11 +37,7 @@
 	"github.com/uber-go/tally/v4"
 	commandpb "go.temporal.io/api/command/v1"
 	commonpb "go.temporal.io/api/common/v1"
-<<<<<<< HEAD
-	deploypb "go.temporal.io/api/deployment/v1"
-=======
 	deploymentpb "go.temporal.io/api/deployment/v1"
->>>>>>> 74a02dae
 	enumspb "go.temporal.io/api/enums/v1"
 	failurepb "go.temporal.io/api/failure/v1"
 	historypb "go.temporal.io/api/history/v1"
@@ -117,17 +113,6 @@
 		MaxResetPoints:              10,
 		MaxSearchAttributeValueSize: 1024,
 	}
-<<<<<<< HEAD
-	deployment1 = &deploypb.Deployment{
-		SeriesName: "my_app",
-		BuildId:    "build_1",
-	}
-	deployment2 = &deploypb.Deployment{
-		SeriesName: "my_app",
-		BuildId:    "build_2",
-	}
-	deployment3 = &deploypb.Deployment{
-=======
 	deployment1 = &deploymentpb.Deployment{
 		SeriesName: "my_app",
 		BuildId:    "build_1",
@@ -137,7 +122,6 @@
 		BuildId:    "build_2",
 	}
 	deployment3 = &deploymentpb.Deployment{
->>>>>>> 74a02dae
 		SeriesName: "my_app",
 		BuildId:    "build_3",
 	}
@@ -527,11 +511,7 @@
 	ms.executionInfo.VersioningInfo = versioningInfo
 	s.verifyCurrentDeployment(nil, enumspb.VERSIONING_BEHAVIOR_UNSPECIFIED)
 
-<<<<<<< HEAD
-	d1 := &deploypb.Deployment{
-=======
 	d1 := &deploymentpb.Deployment{
->>>>>>> 74a02dae
 		SeriesName: "my_app",
 		BuildId:    "build_1",
 	}
@@ -539,11 +519,7 @@
 	versioningInfo.Behavior = enumspb.VERSIONING_BEHAVIOR_AUTO_UPGRADE
 	s.verifyCurrentDeployment(d1, enumspb.VERSIONING_BEHAVIOR_AUTO_UPGRADE)
 
-<<<<<<< HEAD
-	d2 := &deploypb.Deployment{
-=======
 	d2 := &deploymentpb.Deployment{
->>>>>>> 74a02dae
 		SeriesName: "my_app",
 		BuildId:    "build_2",
 	}
@@ -551,11 +527,7 @@
 	versioningInfo.Behavior = enumspb.VERSIONING_BEHAVIOR_PINNED
 	s.verifyCurrentDeployment(d2, enumspb.VERSIONING_BEHAVIOR_PINNED)
 
-<<<<<<< HEAD
-	d3 := &deploypb.Deployment{
-=======
 	d3 := &deploymentpb.Deployment{
->>>>>>> 74a02dae
 		SeriesName: "my_app",
 		BuildId:    "build_3",
 	}

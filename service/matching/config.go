// The MIT License
//
// Copyright (c) 2020 Temporal Technologies Inc.  All rights reserved.
//
// Copyright (c) 2020 Uber Technologies, Inc.
//
// Permission is hereby granted, free of charge, to any person obtaining a copy
// of this software and associated documentation files (the "Software"), to deal
// in the Software without restriction, including without limitation the rights
// to use, copy, modify, merge, publish, distribute, sublicense, and/or sell
// copies of the Software, and to permit persons to whom the Software is
// furnished to do so, subject to the following conditions:
//
// The above copyright notice and this permission notice shall be included in
// all copies or substantial portions of the Software.
//
// THE SOFTWARE IS PROVIDED "AS IS", WITHOUT WARRANTY OF ANY KIND, EXPRESS OR
// IMPLIED, INCLUDING BUT NOT LIMITED TO THE WARRANTIES OF MERCHANTABILITY,
// FITNESS FOR A PARTICULAR PURPOSE AND NONINFRINGEMENT. IN NO EVENT SHALL THE
// AUTHORS OR COPYRIGHT HOLDERS BE LIABLE FOR ANY CLAIM, DAMAGES OR OTHER
// LIABILITY, WHETHER IN AN ACTION OF CONTRACT, TORT OR OTHERWISE, ARISING FROM,
// OUT OF OR IN CONNECTION WITH THE SOFTWARE OR THE USE OR OTHER DEALINGS IN
// THE SOFTWARE.

package matching

import (
	"time"

	"go.temporal.io/server/common/backoff"
	"go.temporal.io/server/common/dynamicconfig"
	"go.temporal.io/server/common/namespace"
	"go.temporal.io/server/common/persistence/visibility"
	"go.temporal.io/server/common/tqid"
)

type (
	// Config represents configuration for matching service
	Config struct {
		PersistenceMaxQPS                    dynamicconfig.IntPropertyFn
		PersistenceGlobalMaxQPS              dynamicconfig.IntPropertyFn
		PersistenceNamespaceMaxQPS           dynamicconfig.IntPropertyFnWithNamespaceFilter
		PersistenceGlobalNamespaceMaxQPS     dynamicconfig.IntPropertyFnWithNamespaceFilter
		PersistencePerShardNamespaceMaxQPS   dynamicconfig.IntPropertyFnWithNamespaceFilter
		PersistenceDynamicRateLimitingParams dynamicconfig.MapPropertyFn
		PersistenceQPSBurstRatio             dynamicconfig.FloatPropertyFn
		SyncMatchWaitDuration                dynamicconfig.DurationPropertyFnWithTaskQueueFilter
		TestDisableSyncMatch                 dynamicconfig.BoolPropertyFn
		RPS                                  dynamicconfig.IntPropertyFn
		OperatorRPSRatio                     dynamicconfig.FloatPropertyFn
		AlignMembershipChange                dynamicconfig.DurationPropertyFn
		ShutdownDrainDuration                dynamicconfig.DurationPropertyFn
		HistoryMaxPageSize                   dynamicconfig.IntPropertyFnWithNamespaceFilter

		// task queue configuration

		RangeSize                                int64
		GetTasksBatchSize                        dynamicconfig.IntPropertyFnWithTaskQueueFilter
		UpdateAckInterval                        dynamicconfig.DurationPropertyFnWithTaskQueueFilter
		MaxTaskQueueIdleTime                     dynamicconfig.DurationPropertyFnWithTaskQueueFilter
		NumTaskqueueWritePartitions              dynamicconfig.IntPropertyFnWithTaskQueueFilter
		NumTaskqueueReadPartitions               dynamicconfig.IntPropertyFnWithTaskQueueFilter
		ForwarderMaxOutstandingPolls             dynamicconfig.IntPropertyFnWithTaskQueueFilter
		ForwarderMaxOutstandingTasks             dynamicconfig.IntPropertyFnWithTaskQueueFilter
		ForwarderMaxRatePerSecond                dynamicconfig.IntPropertyFnWithTaskQueueFilter
		ForwarderMaxChildrenPerNode              dynamicconfig.IntPropertyFnWithTaskQueueFilter
		VersionCompatibleSetLimitPerQueue        dynamicconfig.IntPropertyFnWithNamespaceFilter
		VersionBuildIdLimitPerQueue              dynamicconfig.IntPropertyFnWithNamespaceFilter
		AssignmentRuleLimitPerQueue              dynamicconfig.IntPropertyFnWithNamespaceFilter
		RedirectRuleLimitPerQueue                dynamicconfig.IntPropertyFnWithNamespaceFilter
		RedirectRuleChainLimitPerQueue           dynamicconfig.IntPropertyFnWithNamespaceFilter
		DeletedRuleRetentionTime                 dynamicconfig.DurationPropertyFnWithNamespaceFilter
		ReachabilityBuildIdVisibilityGracePeriod dynamicconfig.DurationPropertyFnWithNamespaceFilter
		TaskQueueLimitPerBuildId                 dynamicconfig.IntPropertyFnWithNamespaceFilter
		GetUserDataLongPollTimeout               dynamicconfig.DurationPropertyFn
		BacklogNegligibleAge                     dynamicconfig.DurationPropertyFnWithTaskQueueFilter
		MaxWaitForPollerBeforeFwd                dynamicconfig.DurationPropertyFnWithTaskQueueFilter
		QueryPollerUnavailableWindow             dynamicconfig.DurationPropertyFn
		QueryWorkflowTaskTimeoutLogRate          dynamicconfig.FloatPropertyFnWithTaskQueueFilter
		MembershipUnloadDelay                    dynamicconfig.DurationPropertyFn

		// Time to hold a poll request before returning an empty response if there are no tasks
		LongPollExpirationInterval dynamicconfig.DurationPropertyFnWithTaskQueueFilter
		MinTaskThrottlingBurstSize dynamicconfig.IntPropertyFnWithTaskQueueFilter
		MaxTaskDeleteBatchSize     dynamicconfig.IntPropertyFnWithTaskQueueFilter

		// taskWriter configuration
		OutstandingTaskAppendsThreshold dynamicconfig.IntPropertyFnWithTaskQueueFilter
		MaxTaskBatchSize                dynamicconfig.IntPropertyFnWithTaskQueueFilter

		ThrottledLogRPS dynamicconfig.IntPropertyFn

		AdminNamespaceToPartitionDispatchRate          dynamicconfig.FloatPropertyFnWithNamespaceFilter
		AdminNamespaceTaskqueueToPartitionDispatchRate dynamicconfig.FloatPropertyFnWithTaskQueueFilter

		VisibilityPersistenceMaxReadQPS   dynamicconfig.IntPropertyFn
		VisibilityPersistenceMaxWriteQPS  dynamicconfig.IntPropertyFn
		EnableReadFromSecondaryVisibility dynamicconfig.BoolPropertyFnWithNamespaceFilter
		VisibilityDisableOrderByClause    dynamicconfig.BoolPropertyFnWithNamespaceFilter
		VisibilityEnableManualPagination  dynamicconfig.BoolPropertyFnWithNamespaceFilter

		LoadUserData dynamicconfig.BoolPropertyFnWithTaskQueueFilter

		ListNexusIncomingServicesLongPollTimeout dynamicconfig.DurationPropertyFn

		// FrontendAccessHistoryFraction is an interim flag across 2 minor releases and will be removed once fully enabled.
		FrontendAccessHistoryFraction dynamicconfig.FloatPropertyFn
	}

	forwarderConfig struct {
		ForwarderMaxOutstandingPolls func() int
		ForwarderMaxOutstandingTasks func() int
		ForwarderMaxRatePerSecond    func() int
		ForwarderMaxChildrenPerNode  func() int
	}

	taskQueueConfig struct {
		forwarderConfig
		SyncMatchWaitDuration        func() time.Duration
		BacklogNegligibleAge         func() time.Duration
		MaxWaitForPollerBeforeFwd    func() time.Duration
		QueryPollerUnavailableWindow func() time.Duration
		TestDisableSyncMatch         func() bool
		// Time to hold a poll request before returning an empty response if there are no tasks
		LongPollExpirationInterval func() time.Duration
		RangeSize                  int64
		GetTasksBatchSize          func() int
		UpdateAckInterval          func() time.Duration
		MaxTaskQueueIdleTime       func() time.Duration
		MinTaskThrottlingBurstSize func() int
		MaxTaskDeleteBatchSize     func() int

		GetUserDataLongPollTimeout dynamicconfig.DurationPropertyFn
		GetUserDataMinWaitTime     time.Duration

		// taskWriter configuration
		OutstandingTaskAppendsThreshold func() int
		MaxTaskBatchSize                func() int
		NumWritePartitions              func() int
		NumReadPartitions               func() int

		// partition qps = AdminNamespaceToPartitionDispatchRate(namespace)
		AdminNamespaceToPartitionDispatchRate func() float64
		// partition qps = AdminNamespaceTaskQueueToPartitionDispatchRate(namespace, task_queue)
		AdminNamespaceTaskQueueToPartitionDispatchRate func() float64

		// Retry policy for fetching user data from root partition. Should retry forever.
		GetUserDataRetryPolicy backoff.RetryPolicy
	}
)

// NewConfig returns new service config with default values
func NewConfig(
	dc *dynamicconfig.Collection,
) *Config {
	return &Config{
		PersistenceMaxQPS:                        dynamicconfig.MatchingPersistenceMaxQPS.Get(dc),
		PersistenceGlobalMaxQPS:                  dynamicconfig.MatchingPersistenceGlobalMaxQPS.Get(dc),
		PersistenceNamespaceMaxQPS:               dynamicconfig.MatchingPersistenceNamespaceMaxQPS.Get(dc),
		PersistenceGlobalNamespaceMaxQPS:         dynamicconfig.MatchingPersistenceGlobalNamespaceMaxQPS.Get(dc),
		PersistencePerShardNamespaceMaxQPS:       dynamicconfig.DefaultPerShardNamespaceRPSMax,
<<<<<<< HEAD
		EnablePersistencePriorityRateLimiting:    dynamicconfig.MatchingEnablePersistencePriorityRateLimiting.Get(dc),
		PersistenceDynamicRateLimitingParams:     dynamicconfig.MatchingPersistenceDynamicRateLimitingParams.Get(dc),
		PersistenceQPSBurstRatio:                 dynamicconfig.PersistenceQPSBurstRatio.Get(dc),
		SyncMatchWaitDuration:                    dynamicconfig.MatchingSyncMatchWaitDuration.Get(dc),
		TestDisableSyncMatch:                     dynamicconfig.TestMatchingDisableSyncMatch.Get(dc),
		LoadUserData:                             dynamicconfig.MatchingLoadUserData.Get(dc),
		HistoryMaxPageSize:                       dynamicconfig.MatchingHistoryMaxPageSize.Get(dc),
		RPS:                                      dynamicconfig.MatchingRPS.Get(dc),
		OperatorRPSRatio:                         dynamicconfig.OperatorRPSRatio.Get(dc),
=======
		PersistenceDynamicRateLimitingParams:     dc.GetMapProperty(dynamicconfig.MatchingPersistenceDynamicRateLimitingParams, dynamicconfig.DefaultDynamicRateLimitingParams),
		PersistenceQPSBurstRatio:                 dc.GetFloat64Property(dynamicconfig.PersistenceQPSBurstRatio, 1),
		SyncMatchWaitDuration:                    dc.GetDurationPropertyFilteredByTaskQueueInfo(dynamicconfig.MatchingSyncMatchWaitDuration, 200*time.Millisecond),
		TestDisableSyncMatch:                     dc.GetBoolProperty(dynamicconfig.TestMatchingDisableSyncMatch, false),
		LoadUserData:                             dc.GetBoolPropertyFilteredByTaskQueueInfo(dynamicconfig.MatchingLoadUserData, true),
		HistoryMaxPageSize:                       dc.GetIntPropertyFilteredByNamespace(dynamicconfig.MatchingHistoryMaxPageSize, primitives.GetHistoryMaxPageSize),
		RPS:                                      dc.GetIntProperty(dynamicconfig.MatchingRPS, 1200),
		OperatorRPSRatio:                         dc.GetFloat64Property(dynamicconfig.OperatorRPSRatio, common.DefaultOperatorRPSRatio),
>>>>>>> e048184a
		RangeSize:                                100000,
		GetTasksBatchSize:                        dynamicconfig.MatchingGetTasksBatchSize.Get(dc),
		UpdateAckInterval:                        dynamicconfig.MatchingUpdateAckInterval.Get(dc),
		MaxTaskQueueIdleTime:                     dynamicconfig.MatchingMaxTaskQueueIdleTime.Get(dc),
		LongPollExpirationInterval:               dynamicconfig.MatchingLongPollExpirationInterval.Get(dc),
		MinTaskThrottlingBurstSize:               dynamicconfig.MatchingMinTaskThrottlingBurstSize.Get(dc),
		MaxTaskDeleteBatchSize:                   dynamicconfig.MatchingMaxTaskDeleteBatchSize.Get(dc),
		OutstandingTaskAppendsThreshold:          dynamicconfig.MatchingOutstandingTaskAppendsThreshold.Get(dc),
		MaxTaskBatchSize:                         dynamicconfig.MatchingMaxTaskBatchSize.Get(dc),
		ThrottledLogRPS:                          dynamicconfig.MatchingThrottledLogRPS.Get(dc),
		NumTaskqueueWritePartitions:              dynamicconfig.MatchingNumTaskqueueWritePartitions.Get(dc),
		NumTaskqueueReadPartitions:               dynamicconfig.MatchingNumTaskqueueReadPartitions.Get(dc),
		ForwarderMaxOutstandingPolls:             dynamicconfig.MatchingForwarderMaxOutstandingPolls.Get(dc),
		ForwarderMaxOutstandingTasks:             dynamicconfig.MatchingForwarderMaxOutstandingTasks.Get(dc),
		ForwarderMaxRatePerSecond:                dynamicconfig.MatchingForwarderMaxRatePerSecond.Get(dc),
		ForwarderMaxChildrenPerNode:              dynamicconfig.MatchingForwarderMaxChildrenPerNode.Get(dc),
		AlignMembershipChange:                    dynamicconfig.MatchingAlignMembershipChange.Get(dc),
		ShutdownDrainDuration:                    dynamicconfig.MatchingShutdownDrainDuration.Get(dc),
		VersionCompatibleSetLimitPerQueue:        dynamicconfig.VersionCompatibleSetLimitPerQueue.Get(dc),
		VersionBuildIdLimitPerQueue:              dynamicconfig.VersionBuildIdLimitPerQueue.Get(dc),
		AssignmentRuleLimitPerQueue:              dynamicconfig.AssignmentRuleLimitPerQueue.Get(dc),
		RedirectRuleLimitPerQueue:                dynamicconfig.RedirectRuleLimitPerQueue.Get(dc),
		RedirectRuleChainLimitPerQueue:           dynamicconfig.RedirectRuleChainLimitPerQueue.Get(dc),
		DeletedRuleRetentionTime:                 dynamicconfig.MatchingDeletedRuleRetentionTime.Get(dc),
		ReachabilityBuildIdVisibilityGracePeriod: dynamicconfig.ReachabilityBuildIdVisibilityGracePeriod.Get(dc),
		TaskQueueLimitPerBuildId:                 dynamicconfig.TaskQueuesPerBuildIdLimit.Get(dc),
		GetUserDataLongPollTimeout:               dynamicconfig.MatchingGetUserDataLongPollTimeout.Get(dc), // Use -10 seconds so that we send back empty response instead of timeout
		BacklogNegligibleAge:                     dynamicconfig.MatchingBacklogNegligibleAge.Get(dc),
		MaxWaitForPollerBeforeFwd:                dynamicconfig.MatchingMaxWaitForPollerBeforeFwd.Get(dc),
		QueryPollerUnavailableWindow:             dynamicconfig.QueryPollerUnavailableWindow.Get(dc),
		QueryWorkflowTaskTimeoutLogRate:          dynamicconfig.MatchingQueryWorkflowTaskTimeoutLogRate.Get(dc),
		MembershipUnloadDelay:                    dynamicconfig.MatchingMembershipUnloadDelay.Get(dc),

		AdminNamespaceToPartitionDispatchRate:          dynamicconfig.AdminMatchingNamespaceToPartitionDispatchRate.Get(dc),
		AdminNamespaceTaskqueueToPartitionDispatchRate: dynamicconfig.AdminMatchingNamespaceTaskqueueToPartitionDispatchRate.Get(dc),

		VisibilityPersistenceMaxReadQPS:   visibility.GetVisibilityPersistenceMaxReadQPS(dc),
		VisibilityPersistenceMaxWriteQPS:  visibility.GetVisibilityPersistenceMaxWriteQPS(dc),
		EnableReadFromSecondaryVisibility: visibility.GetEnableReadFromSecondaryVisibilityConfig(dc),
		VisibilityDisableOrderByClause:    dynamicconfig.VisibilityDisableOrderByClause.Get(dc),
		VisibilityEnableManualPagination:  dynamicconfig.VisibilityEnableManualPagination.Get(dc),

		ListNexusIncomingServicesLongPollTimeout: dynamicconfig.MatchingListNexusIncomingServicesLongPollTimeout.Get(dc), // Use -10 seconds so that we send back empty response instead of timeout

<<<<<<< HEAD
		FrontendAccessHistoryFraction: dynamicconfig.FrontendAccessHistoryFraction.Get(dc),
=======
		FrontendAccessHistoryFraction: dc.GetFloat64Property(dynamicconfig.FrontendAccessHistoryFraction, 1.0),
>>>>>>> e048184a
	}
}

func newTaskQueueConfig(tq *tqid.TaskQueue, config *Config, ns namespace.Name) *taskQueueConfig {
	taskQueueName := tq.Name()
	taskType := tq.TaskType()

	return &taskQueueConfig{
		RangeSize: config.RangeSize,
		GetTasksBatchSize: func() int {
			return config.GetTasksBatchSize(ns.String(), taskQueueName, taskType)
		},
		UpdateAckInterval: func() time.Duration {
			return config.UpdateAckInterval(ns.String(), taskQueueName, taskType)
		},
		MaxTaskQueueIdleTime: func() time.Duration {
			return config.MaxTaskQueueIdleTime(ns.String(), taskQueueName, taskType)
		},
		MinTaskThrottlingBurstSize: func() int {
			return config.MinTaskThrottlingBurstSize(ns.String(), taskQueueName, taskType)
		},
		SyncMatchWaitDuration: func() time.Duration {
			return config.SyncMatchWaitDuration(ns.String(), taskQueueName, taskType)
		},
		BacklogNegligibleAge: func() time.Duration {
			return config.BacklogNegligibleAge(ns.String(), taskQueueName, taskType)
		},
		MaxWaitForPollerBeforeFwd: func() time.Duration {
			return config.MaxWaitForPollerBeforeFwd(ns.String(), taskQueueName, taskType)
		},
		QueryPollerUnavailableWindow: config.QueryPollerUnavailableWindow,
		TestDisableSyncMatch:         config.TestDisableSyncMatch,
		LongPollExpirationInterval: func() time.Duration {
			return config.LongPollExpirationInterval(ns.String(), taskQueueName, taskType)
		},
		MaxTaskDeleteBatchSize: func() int {
			return config.MaxTaskDeleteBatchSize(ns.String(), taskQueueName, taskType)
		},
		GetUserDataLongPollTimeout: config.GetUserDataLongPollTimeout,
		GetUserDataMinWaitTime:     1 * time.Second,
		OutstandingTaskAppendsThreshold: func() int {
			return config.OutstandingTaskAppendsThreshold(ns.String(), taskQueueName, taskType)
		},
		MaxTaskBatchSize: func() int {
			return config.MaxTaskBatchSize(ns.String(), taskQueueName, taskType)
		},
		NumWritePartitions: func() int {
			return max(1, config.NumTaskqueueWritePartitions(ns.String(), taskQueueName, taskType))
		},
		NumReadPartitions: func() int {
			return max(1, config.NumTaskqueueReadPartitions(ns.String(), taskQueueName, taskType))
		},
		AdminNamespaceToPartitionDispatchRate: func() float64 {
			return config.AdminNamespaceToPartitionDispatchRate(ns.String())
		},
		AdminNamespaceTaskQueueToPartitionDispatchRate: func() float64 {
			return config.AdminNamespaceTaskqueueToPartitionDispatchRate(ns.String(), taskQueueName, taskType)
		},
		forwarderConfig: forwarderConfig{
			ForwarderMaxOutstandingPolls: func() int {
				return config.ForwarderMaxOutstandingPolls(ns.String(), taskQueueName, taskType)
			},
			ForwarderMaxOutstandingTasks: func() int {
				return config.ForwarderMaxOutstandingTasks(ns.String(), taskQueueName, taskType)
			},
			ForwarderMaxRatePerSecond: func() int {
				return config.ForwarderMaxRatePerSecond(ns.String(), taskQueueName, taskType)
			},
			ForwarderMaxChildrenPerNode: func() int {
				return max(1, config.ForwarderMaxChildrenPerNode(ns.String(), taskQueueName, taskType))
			},
		},
		GetUserDataRetryPolicy: backoff.NewExponentialRetryPolicy(1 * time.Second).WithMaximumInterval(5 * time.Minute),
	}
}<|MERGE_RESOLUTION|>--- conflicted
+++ resolved
@@ -159,8 +159,6 @@
 		PersistenceNamespaceMaxQPS:               dynamicconfig.MatchingPersistenceNamespaceMaxQPS.Get(dc),
 		PersistenceGlobalNamespaceMaxQPS:         dynamicconfig.MatchingPersistenceGlobalNamespaceMaxQPS.Get(dc),
 		PersistencePerShardNamespaceMaxQPS:       dynamicconfig.DefaultPerShardNamespaceRPSMax,
-<<<<<<< HEAD
-		EnablePersistencePriorityRateLimiting:    dynamicconfig.MatchingEnablePersistencePriorityRateLimiting.Get(dc),
 		PersistenceDynamicRateLimitingParams:     dynamicconfig.MatchingPersistenceDynamicRateLimitingParams.Get(dc),
 		PersistenceQPSBurstRatio:                 dynamicconfig.PersistenceQPSBurstRatio.Get(dc),
 		SyncMatchWaitDuration:                    dynamicconfig.MatchingSyncMatchWaitDuration.Get(dc),
@@ -169,16 +167,6 @@
 		HistoryMaxPageSize:                       dynamicconfig.MatchingHistoryMaxPageSize.Get(dc),
 		RPS:                                      dynamicconfig.MatchingRPS.Get(dc),
 		OperatorRPSRatio:                         dynamicconfig.OperatorRPSRatio.Get(dc),
-=======
-		PersistenceDynamicRateLimitingParams:     dc.GetMapProperty(dynamicconfig.MatchingPersistenceDynamicRateLimitingParams, dynamicconfig.DefaultDynamicRateLimitingParams),
-		PersistenceQPSBurstRatio:                 dc.GetFloat64Property(dynamicconfig.PersistenceQPSBurstRatio, 1),
-		SyncMatchWaitDuration:                    dc.GetDurationPropertyFilteredByTaskQueueInfo(dynamicconfig.MatchingSyncMatchWaitDuration, 200*time.Millisecond),
-		TestDisableSyncMatch:                     dc.GetBoolProperty(dynamicconfig.TestMatchingDisableSyncMatch, false),
-		LoadUserData:                             dc.GetBoolPropertyFilteredByTaskQueueInfo(dynamicconfig.MatchingLoadUserData, true),
-		HistoryMaxPageSize:                       dc.GetIntPropertyFilteredByNamespace(dynamicconfig.MatchingHistoryMaxPageSize, primitives.GetHistoryMaxPageSize),
-		RPS:                                      dc.GetIntProperty(dynamicconfig.MatchingRPS, 1200),
-		OperatorRPSRatio:                         dc.GetFloat64Property(dynamicconfig.OperatorRPSRatio, common.DefaultOperatorRPSRatio),
->>>>>>> e048184a
 		RangeSize:                                100000,
 		GetTasksBatchSize:                        dynamicconfig.MatchingGetTasksBatchSize.Get(dc),
 		UpdateAckInterval:                        dynamicconfig.MatchingUpdateAckInterval.Get(dc),
@@ -223,11 +211,7 @@
 
 		ListNexusIncomingServicesLongPollTimeout: dynamicconfig.MatchingListNexusIncomingServicesLongPollTimeout.Get(dc), // Use -10 seconds so that we send back empty response instead of timeout
 
-<<<<<<< HEAD
 		FrontendAccessHistoryFraction: dynamicconfig.FrontendAccessHistoryFraction.Get(dc),
-=======
-		FrontendAccessHistoryFraction: dc.GetFloat64Property(dynamicconfig.FrontendAccessHistoryFraction, 1.0),
->>>>>>> e048184a
 	}
 }
 

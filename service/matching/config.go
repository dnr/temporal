// The MIT License
//
// Copyright (c) 2020 Temporal Technologies Inc.  All rights reserved.
//
// Copyright (c) 2020 Uber Technologies, Inc.
//
// Permission is hereby granted, free of charge, to any person obtaining a copy
// of this software and associated documentation files (the "Software"), to deal
// in the Software without restriction, including without limitation the rights
// to use, copy, modify, merge, publish, distribute, sublicense, and/or sell
// copies of the Software, and to permit persons to whom the Software is
// furnished to do so, subject to the following conditions:
//
// The above copyright notice and this permission notice shall be included in
// all copies or substantial portions of the Software.
//
// THE SOFTWARE IS PROVIDED "AS IS", WITHOUT WARRANTY OF ANY KIND, EXPRESS OR
// IMPLIED, INCLUDING BUT NOT LIMITED TO THE WARRANTIES OF MERCHANTABILITY,
// FITNESS FOR A PARTICULAR PURPOSE AND NONINFRINGEMENT. IN NO EVENT SHALL THE
// AUTHORS OR COPYRIGHT HOLDERS BE LIABLE FOR ANY CLAIM, DAMAGES OR OTHER
// LIABILITY, WHETHER IN AN ACTION OF CONTRACT, TORT OR OTHERWISE, ARISING FROM,
// OUT OF OR IN CONNECTION WITH THE SOFTWARE OR THE USE OR OTHER DEALINGS IN
// THE SOFTWARE.

package matching

import (
	"time"

	"go.temporal.io/server/common/backoff"
	"go.temporal.io/server/common/dynamicconfig"
	"go.temporal.io/server/common/namespace"
	"go.temporal.io/server/common/persistence/visibility"
)

type (
	// Config represents configuration for matching service
	Config struct {
		PersistenceMaxQPS                     dynamicconfig.IntPropertyFn
		PersistenceGlobalMaxQPS               dynamicconfig.IntPropertyFn
		PersistenceNamespaceMaxQPS            dynamicconfig.IntPropertyFnWithNamespaceFilter
		PersistenceGlobalNamespaceMaxQPS      dynamicconfig.IntPropertyFnWithNamespaceFilter
		PersistencePerShardNamespaceMaxQPS    dynamicconfig.IntPropertyFnWithNamespaceFilter
		EnablePersistencePriorityRateLimiting dynamicconfig.BoolPropertyFn
		PersistenceDynamicRateLimitingParams  dynamicconfig.MapPropertyFn
<<<<<<< HEAD
		SyncMatchWaitDuration                 dynamicconfig.DurationPropertyFnWithTaskQueueFilter
=======
		PersistenceQPSBurstRatio              dynamicconfig.FloatPropertyFn
		SyncMatchWaitDuration                 dynamicconfig.DurationPropertyFnWithTaskQueueInfoFilters
>>>>>>> 4661ce29
		TestDisableSyncMatch                  dynamicconfig.BoolPropertyFn
		RPS                                   dynamicconfig.IntPropertyFn
		OperatorRPSRatio                      dynamicconfig.FloatPropertyFn
		AlignMembershipChange                 dynamicconfig.DurationPropertyFn
		ShutdownDrainDuration                 dynamicconfig.DurationPropertyFn
		HistoryMaxPageSize                    dynamicconfig.IntPropertyFnWithNamespaceFilter

		// taskQueueManager configuration

		RangeSize                         int64
		GetTasksBatchSize                 dynamicconfig.IntPropertyFnWithTaskQueueFilter
		UpdateAckInterval                 dynamicconfig.DurationPropertyFnWithTaskQueueFilter
		MaxTaskQueueIdleTime              dynamicconfig.DurationPropertyFnWithTaskQueueFilter
		NumTaskqueueWritePartitions       dynamicconfig.IntPropertyFnWithTaskQueueFilter
		NumTaskqueueReadPartitions        dynamicconfig.IntPropertyFnWithTaskQueueFilter
		ForwarderMaxOutstandingPolls      dynamicconfig.IntPropertyFnWithTaskQueueFilter
		ForwarderMaxOutstandingTasks      dynamicconfig.IntPropertyFnWithTaskQueueFilter
		ForwarderMaxRatePerSecond         dynamicconfig.IntPropertyFnWithTaskQueueFilter
		ForwarderMaxChildrenPerNode       dynamicconfig.IntPropertyFnWithTaskQueueFilter
		VersionCompatibleSetLimitPerQueue dynamicconfig.IntPropertyFnWithNamespaceFilter
		VersionBuildIdLimitPerQueue       dynamicconfig.IntPropertyFnWithNamespaceFilter
		TaskQueueLimitPerBuildId          dynamicconfig.IntPropertyFnWithNamespaceFilter
		GetUserDataLongPollTimeout        dynamicconfig.DurationPropertyFn
		BacklogNegligibleAge              dynamicconfig.DurationPropertyFnWithTaskQueueFilter
		MaxWaitForPollerBeforeFwd         dynamicconfig.DurationPropertyFnWithTaskQueueFilter
		QueryPollerUnavailableWindow      dynamicconfig.DurationPropertyFn
		QueryWorkflowTaskTimeoutLogRate   dynamicconfig.FloatPropertyFnWithTaskQueueFilter
		MembershipUnloadDelay             dynamicconfig.DurationPropertyFn

		// Time to hold a poll request before returning an empty response if there are no tasks
		LongPollExpirationInterval dynamicconfig.DurationPropertyFnWithTaskQueueFilter
		MinTaskThrottlingBurstSize dynamicconfig.IntPropertyFnWithTaskQueueFilter
		MaxTaskDeleteBatchSize     dynamicconfig.IntPropertyFnWithTaskQueueFilter

		// taskWriter configuration
		OutstandingTaskAppendsThreshold dynamicconfig.IntPropertyFnWithTaskQueueFilter
		MaxTaskBatchSize                dynamicconfig.IntPropertyFnWithTaskQueueFilter

		ThrottledLogRPS dynamicconfig.IntPropertyFn

		AdminNamespaceToPartitionDispatchRate          dynamicconfig.FloatPropertyFnWithNamespaceFilter
		AdminNamespaceTaskqueueToPartitionDispatchRate dynamicconfig.FloatPropertyFnWithTaskQueueFilter

		VisibilityPersistenceMaxReadQPS   dynamicconfig.IntPropertyFn
		VisibilityPersistenceMaxWriteQPS  dynamicconfig.IntPropertyFn
		EnableReadFromSecondaryVisibility dynamicconfig.BoolPropertyFnWithNamespaceFilter
		VisibilityDisableOrderByClause    dynamicconfig.BoolPropertyFnWithNamespaceFilter
		VisibilityEnableManualPagination  dynamicconfig.BoolPropertyFnWithNamespaceFilter

		LoadUserData dynamicconfig.BoolPropertyFnWithTaskQueueFilter

		ListNexusIncomingServicesLongPollTimeout dynamicconfig.DurationPropertyFn

		// FrontendAccessHistoryFraction is an interim flag across 2 minor releases and will be removed once fully enabled.
		FrontendAccessHistoryFraction dynamicconfig.FloatPropertyFn
	}

	forwarderConfig struct {
		ForwarderMaxOutstandingPolls func() int
		ForwarderMaxOutstandingTasks func() int
		ForwarderMaxRatePerSecond    func() int
		ForwarderMaxChildrenPerNode  func() int
	}

	taskQueueConfig struct {
		forwarderConfig
		SyncMatchWaitDuration        func() time.Duration
		BacklogNegligibleAge         func() time.Duration
		MaxWaitForPollerBeforeFwd    func() time.Duration
		QueryPollerUnavailableWindow func() time.Duration
		TestDisableSyncMatch         func() bool
		// Time to hold a poll request before returning an empty response if there are no tasks
		LongPollExpirationInterval func() time.Duration
		RangeSize                  int64
		GetTasksBatchSize          func() int
		UpdateAckInterval          func() time.Duration
		MaxTaskQueueIdleTime       func() time.Duration
		MinTaskThrottlingBurstSize func() int
		MaxTaskDeleteBatchSize     func() int

		GetUserDataLongPollTimeout dynamicconfig.DurationPropertyFn
		GetUserDataMinWaitTime     time.Duration

		// taskWriter configuration
		OutstandingTaskAppendsThreshold func() int
		MaxTaskBatchSize                func() int
		NumWritePartitions              func() int
		NumReadPartitions               func() int

		// partition qps = AdminNamespaceToPartitionDispatchRate(namespace)
		AdminNamespaceToPartitionDispatchRate func() float64
		// partition qps = AdminNamespaceTaskQueueToPartitionDispatchRate(namespace, task_queue)
		AdminNamespaceTaskQueueToPartitionDispatchRate func() float64

		// If set to false, matching does not load user data from DB for root partitions or fetch it via RPC from the
		// root. When disabled, features that rely on user data (e.g. worker versioning) will essentially be disabled.
		// See the documentation for constants.MatchingLoadUserData for the implications on versioning.
		LoadUserData func() bool

		// Retry policy for fetching user data from root partition. Should retry forever.
		GetUserDataRetryPolicy backoff.RetryPolicy
	}
)

// NewConfig returns new service config with default values
func NewConfig(
	dc *dynamicconfig.Collection,
) *Config {
	return &Config{
		PersistenceMaxQPS:                     dc.GetInt(dynamicconfig.MatchingPersistenceMaxQPS),
		PersistenceGlobalMaxQPS:               dc.GetInt(dynamicconfig.MatchingPersistenceGlobalMaxQPS),
		PersistenceNamespaceMaxQPS:            dc.GetIntByNamespace(dynamicconfig.MatchingPersistenceNamespaceMaxQPS),
		PersistenceGlobalNamespaceMaxQPS:      dc.GetIntByNamespace(dynamicconfig.MatchingPersistenceGlobalNamespaceMaxQPS),
		PersistencePerShardNamespaceMaxQPS:    dynamicconfig.DefaultPerShardNamespaceRPSMax,
<<<<<<< HEAD
		EnablePersistencePriorityRateLimiting: dc.GetBool(dynamicconfig.MatchingEnablePersistencePriorityRateLimiting),
		PersistenceDynamicRateLimitingParams:  dc.GetMap(dynamicconfig.MatchingPersistenceDynamicRateLimitingParams),
		SyncMatchWaitDuration:                 dc.GetDurationByTaskQueue(dynamicconfig.MatchingSyncMatchWaitDuration),
		TestDisableSyncMatch:                  dc.GetBool(dynamicconfig.TestMatchingDisableSyncMatch),
		LoadUserData:                          dc.GetBoolByTaskQueue(dynamicconfig.MatchingLoadUserData),
		HistoryMaxPageSize:                    dc.GetIntByNamespace(dynamicconfig.MatchingHistoryMaxPageSize),
		RPS:                                   dc.GetInt(dynamicconfig.MatchingRPS),
		OperatorRPSRatio:                      dc.GetFloat(dynamicconfig.OperatorRPSRatio),
=======
		EnablePersistencePriorityRateLimiting: dc.GetBoolProperty(dynamicconfig.MatchingEnablePersistencePriorityRateLimiting, true),
		PersistenceDynamicRateLimitingParams:  dc.GetMapProperty(dynamicconfig.MatchingPersistenceDynamicRateLimitingParams, dynamicconfig.DefaultDynamicRateLimitingParams),
		PersistenceQPSBurstRatio:              dc.GetFloat64Property(dynamicconfig.PersistenceQPSBurstRatio, 1),
		SyncMatchWaitDuration:                 dc.GetDurationPropertyFilteredByTaskQueueInfo(dynamicconfig.MatchingSyncMatchWaitDuration, 200*time.Millisecond),
		TestDisableSyncMatch:                  dc.GetBoolProperty(dynamicconfig.TestMatchingDisableSyncMatch, false),
		LoadUserData:                          dc.GetBoolPropertyFilteredByTaskQueueInfo(dynamicconfig.MatchingLoadUserData, true),
		HistoryMaxPageSize:                    dc.GetIntPropertyFilteredByNamespace(dynamicconfig.MatchingHistoryMaxPageSize, common.GetHistoryMaxPageSize),
		RPS:                                   dc.GetIntProperty(dynamicconfig.MatchingRPS, 1200),
		OperatorRPSRatio:                      dc.GetFloat64Property(dynamicconfig.OperatorRPSRatio, common.DefaultOperatorRPSRatio),
>>>>>>> 4661ce29
		RangeSize:                             100000,
		GetTasksBatchSize:                     dc.GetIntByTaskQueue(dynamicconfig.MatchingGetTasksBatchSize),
		UpdateAckInterval:                     dc.GetDurationByTaskQueue(dynamicconfig.MatchingUpdateAckInterval),
		MaxTaskQueueIdleTime:                  dc.GetDurationByTaskQueue(dynamicconfig.MatchingMaxTaskQueueIdleTime),
		LongPollExpirationInterval:            dc.GetDurationByTaskQueue(dynamicconfig.MatchingLongPollExpirationInterval),
		MinTaskThrottlingBurstSize:            dc.GetIntByTaskQueue(dynamicconfig.MatchingMinTaskThrottlingBurstSize),
		MaxTaskDeleteBatchSize:                dc.GetIntByTaskQueue(dynamicconfig.MatchingMaxTaskDeleteBatchSize),
		OutstandingTaskAppendsThreshold:       dc.GetIntByTaskQueue(dynamicconfig.MatchingOutstandingTaskAppendsThreshold),
		MaxTaskBatchSize:                      dc.GetIntByTaskQueue(dynamicconfig.MatchingMaxTaskBatchSize),
		ThrottledLogRPS:                       dc.GetInt(dynamicconfig.MatchingThrottledLogRPS),
		NumTaskqueueWritePartitions:           dc.GetIntByTaskQueue(dynamicconfig.MatchingNumTaskqueueWritePartitions),
		NumTaskqueueReadPartitions:            dc.GetIntByTaskQueue(dynamicconfig.MatchingNumTaskqueueReadPartitions),
		ForwarderMaxOutstandingPolls:          dc.GetIntByTaskQueue(dynamicconfig.MatchingForwarderMaxOutstandingPolls),
		ForwarderMaxOutstandingTasks:          dc.GetIntByTaskQueue(dynamicconfig.MatchingForwarderMaxOutstandingTasks),
		ForwarderMaxRatePerSecond:             dc.GetIntByTaskQueue(dynamicconfig.MatchingForwarderMaxRatePerSecond),
		ForwarderMaxChildrenPerNode:           dc.GetIntByTaskQueue(dynamicconfig.MatchingForwarderMaxChildrenPerNode),
		AlignMembershipChange:                 dc.GetDuration(dynamicconfig.MatchingAlignMembershipChange),
		ShutdownDrainDuration:                 dc.GetDuration(dynamicconfig.MatchingShutdownDrainDuration),
		VersionCompatibleSetLimitPerQueue:     dc.GetIntByNamespace(dynamicconfig.VersionCompatibleSetLimitPerQueue),
		VersionBuildIdLimitPerQueue:           dc.GetIntByNamespace(dynamicconfig.VersionBuildIdLimitPerQueue),
		TaskQueueLimitPerBuildId:              dc.GetIntByNamespace(dynamicconfig.TaskQueuesPerBuildIdLimit),
		GetUserDataLongPollTimeout:            dc.GetDuration(dynamicconfig.MatchingGetUserDataLongPollTimeout), // Use -10 seconds so that we send back empty response instead of timeout
		BacklogNegligibleAge:                  dc.GetDurationByTaskQueue(dynamicconfig.MatchingBacklogNegligibleAge),
		MaxWaitForPollerBeforeFwd:             dc.GetDurationByTaskQueue(dynamicconfig.MatchingMaxWaitForPollerBeforeFwd),
		QueryPollerUnavailableWindow:          dc.GetDuration(dynamicconfig.QueryPollerUnavailableWindow),
		QueryWorkflowTaskTimeoutLogRate:       dc.GetFloatByTaskQueue(dynamicconfig.MatchingQueryWorkflowTaskTimeoutLogRate),
		MembershipUnloadDelay:                 dc.GetDuration(dynamicconfig.MatchingMembershipUnloadDelay),

		AdminNamespaceToPartitionDispatchRate:          dc.GetFloatByNamespace(dynamicconfig.AdminMatchingNamespaceToPartitionDispatchRate),
		AdminNamespaceTaskqueueToPartitionDispatchRate: dc.GetFloatByTaskQueue(dynamicconfig.AdminMatchingNamespaceTaskqueueToPartitionDispatchRate),

		VisibilityPersistenceMaxReadQPS:   visibility.GetVisibilityPersistenceMaxReadQPS(dc),
		VisibilityPersistenceMaxWriteQPS:  visibility.GetVisibilityPersistenceMaxWriteQPS(dc),
		EnableReadFromSecondaryVisibility: visibility.GetEnableReadFromSecondaryVisibilityConfig(dc),
		VisibilityDisableOrderByClause:    dc.GetBoolByNamespace(dynamicconfig.VisibilityDisableOrderByClause),
		VisibilityEnableManualPagination:  dc.GetBoolByNamespace(dynamicconfig.VisibilityEnableManualPagination),

		ListNexusIncomingServicesLongPollTimeout: dc.GetDuration(dynamicconfig.MatchingListNexusIncomingServicesLongPollTimeout), // Use -10 seconds so that we send back empty response instead of timeout

		FrontendAccessHistoryFraction: dc.GetFloat(dynamicconfig.FrontendAccessHistoryFraction),
	}
}

func newTaskQueueConfig(id *taskQueueID, config *Config, namespace namespace.Name) *taskQueueConfig {
	taskQueueName := id.BaseNameString()
	taskType := id.taskType

	return &taskQueueConfig{
		RangeSize: config.RangeSize,
		GetTasksBatchSize: func() int {
			return config.GetTasksBatchSize(namespace.String(), taskQueueName, taskType)
		},
		UpdateAckInterval: func() time.Duration {
			return config.UpdateAckInterval(namespace.String(), taskQueueName, taskType)
		},
		MaxTaskQueueIdleTime: func() time.Duration {
			return config.MaxTaskQueueIdleTime(namespace.String(), taskQueueName, taskType)
		},
		MinTaskThrottlingBurstSize: func() int {
			return config.MinTaskThrottlingBurstSize(namespace.String(), taskQueueName, taskType)
		},
		SyncMatchWaitDuration: func() time.Duration {
			return config.SyncMatchWaitDuration(namespace.String(), taskQueueName, taskType)
		},
		BacklogNegligibleAge: func() time.Duration {
			return config.BacklogNegligibleAge(namespace.String(), taskQueueName, taskType)
		},
		MaxWaitForPollerBeforeFwd: func() time.Duration {
			return config.MaxWaitForPollerBeforeFwd(namespace.String(), taskQueueName, taskType)
		},
		QueryPollerUnavailableWindow: config.QueryPollerUnavailableWindow,
		TestDisableSyncMatch:         config.TestDisableSyncMatch,
		LoadUserData: func() bool {
			return config.LoadUserData(namespace.String(), taskQueueName, taskType)
		},
		LongPollExpirationInterval: func() time.Duration {
			return config.LongPollExpirationInterval(namespace.String(), taskQueueName, taskType)
		},
		MaxTaskDeleteBatchSize: func() int {
			return config.MaxTaskDeleteBatchSize(namespace.String(), taskQueueName, taskType)
		},
		GetUserDataLongPollTimeout: config.GetUserDataLongPollTimeout,
		GetUserDataMinWaitTime:     1 * time.Second,
		OutstandingTaskAppendsThreshold: func() int {
			return config.OutstandingTaskAppendsThreshold(namespace.String(), taskQueueName, taskType)
		},
		MaxTaskBatchSize: func() int {
			return config.MaxTaskBatchSize(namespace.String(), taskQueueName, taskType)
		},
		NumWritePartitions: func() int {
			return max(1, config.NumTaskqueueWritePartitions(namespace.String(), taskQueueName, taskType))
		},
		NumReadPartitions: func() int {
			return max(1, config.NumTaskqueueReadPartitions(namespace.String(), taskQueueName, taskType))
		},
		AdminNamespaceToPartitionDispatchRate: func() float64 {
			return config.AdminNamespaceToPartitionDispatchRate(namespace.String())
		},
		AdminNamespaceTaskQueueToPartitionDispatchRate: func() float64 {
			return config.AdminNamespaceTaskqueueToPartitionDispatchRate(namespace.String(), taskQueueName, taskType)
		},
		forwarderConfig: forwarderConfig{
			ForwarderMaxOutstandingPolls: func() int {
				return config.ForwarderMaxOutstandingPolls(namespace.String(), taskQueueName, taskType)
			},
			ForwarderMaxOutstandingTasks: func() int {
				return config.ForwarderMaxOutstandingTasks(namespace.String(), taskQueueName, taskType)
			},
			ForwarderMaxRatePerSecond: func() int {
				return config.ForwarderMaxRatePerSecond(namespace.String(), taskQueueName, taskType)
			},
			ForwarderMaxChildrenPerNode: func() int {
				return max(1, config.ForwarderMaxChildrenPerNode(namespace.String(), taskQueueName, taskType))
			},
		},
		GetUserDataRetryPolicy: backoff.NewExponentialRetryPolicy(1 * time.Second).WithMaximumInterval(5 * time.Minute),
	}
}<|MERGE_RESOLUTION|>--- conflicted
+++ resolved
@@ -43,12 +43,8 @@
 		PersistencePerShardNamespaceMaxQPS    dynamicconfig.IntPropertyFnWithNamespaceFilter
 		EnablePersistencePriorityRateLimiting dynamicconfig.BoolPropertyFn
 		PersistenceDynamicRateLimitingParams  dynamicconfig.MapPropertyFn
-<<<<<<< HEAD
+		PersistenceQPSBurstRatio              dynamicconfig.FloatPropertyFn
 		SyncMatchWaitDuration                 dynamicconfig.DurationPropertyFnWithTaskQueueFilter
-=======
-		PersistenceQPSBurstRatio              dynamicconfig.FloatPropertyFn
-		SyncMatchWaitDuration                 dynamicconfig.DurationPropertyFnWithTaskQueueInfoFilters
->>>>>>> 4661ce29
 		TestDisableSyncMatch                  dynamicconfig.BoolPropertyFn
 		RPS                                   dynamicconfig.IntPropertyFn
 		OperatorRPSRatio                      dynamicconfig.FloatPropertyFn
@@ -163,26 +159,15 @@
 		PersistenceNamespaceMaxQPS:            dc.GetIntByNamespace(dynamicconfig.MatchingPersistenceNamespaceMaxQPS),
 		PersistenceGlobalNamespaceMaxQPS:      dc.GetIntByNamespace(dynamicconfig.MatchingPersistenceGlobalNamespaceMaxQPS),
 		PersistencePerShardNamespaceMaxQPS:    dynamicconfig.DefaultPerShardNamespaceRPSMax,
-<<<<<<< HEAD
 		EnablePersistencePriorityRateLimiting: dc.GetBool(dynamicconfig.MatchingEnablePersistencePriorityRateLimiting),
 		PersistenceDynamicRateLimitingParams:  dc.GetMap(dynamicconfig.MatchingPersistenceDynamicRateLimitingParams),
+		PersistenceQPSBurstRatio:              dc.GetFloat64Property(dynamicconfig.PersistenceQPSBurstRatio, 1),
 		SyncMatchWaitDuration:                 dc.GetDurationByTaskQueue(dynamicconfig.MatchingSyncMatchWaitDuration),
 		TestDisableSyncMatch:                  dc.GetBool(dynamicconfig.TestMatchingDisableSyncMatch),
 		LoadUserData:                          dc.GetBoolByTaskQueue(dynamicconfig.MatchingLoadUserData),
 		HistoryMaxPageSize:                    dc.GetIntByNamespace(dynamicconfig.MatchingHistoryMaxPageSize),
 		RPS:                                   dc.GetInt(dynamicconfig.MatchingRPS),
 		OperatorRPSRatio:                      dc.GetFloat(dynamicconfig.OperatorRPSRatio),
-=======
-		EnablePersistencePriorityRateLimiting: dc.GetBoolProperty(dynamicconfig.MatchingEnablePersistencePriorityRateLimiting, true),
-		PersistenceDynamicRateLimitingParams:  dc.GetMapProperty(dynamicconfig.MatchingPersistenceDynamicRateLimitingParams, dynamicconfig.DefaultDynamicRateLimitingParams),
-		PersistenceQPSBurstRatio:              dc.GetFloat64Property(dynamicconfig.PersistenceQPSBurstRatio, 1),
-		SyncMatchWaitDuration:                 dc.GetDurationPropertyFilteredByTaskQueueInfo(dynamicconfig.MatchingSyncMatchWaitDuration, 200*time.Millisecond),
-		TestDisableSyncMatch:                  dc.GetBoolProperty(dynamicconfig.TestMatchingDisableSyncMatch, false),
-		LoadUserData:                          dc.GetBoolPropertyFilteredByTaskQueueInfo(dynamicconfig.MatchingLoadUserData, true),
-		HistoryMaxPageSize:                    dc.GetIntPropertyFilteredByNamespace(dynamicconfig.MatchingHistoryMaxPageSize, common.GetHistoryMaxPageSize),
-		RPS:                                   dc.GetIntProperty(dynamicconfig.MatchingRPS, 1200),
-		OperatorRPSRatio:                      dc.GetFloat64Property(dynamicconfig.OperatorRPSRatio, common.DefaultOperatorRPSRatio),
->>>>>>> 4661ce29
 		RangeSize:                             100000,
 		GetTasksBatchSize:                     dc.GetIntByTaskQueue(dynamicconfig.MatchingGetTasksBatchSize),
 		UpdateAckInterval:                     dc.GetDurationByTaskQueue(dynamicconfig.MatchingUpdateAckInterval),

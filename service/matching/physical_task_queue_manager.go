// The MIT License
//
// Copyright (c) 2020 Temporal Technologies Inc.  All rights reserved.
//
// Copyright (c) 2020 Uber Technologies, Inc.
//
// Permission is hereby granted, free of charge, to any person obtaining a copy
// of this software and associated documentation files (the "Software"), to deal
// in the Software without restriction, including without limitation the rights
// to use, copy, modify, merge, publish, distribute, sublicense, and/or sell
// copies of the Software, and to permit persons to whom the Software is
// furnished to do so, subject to the following conditions:
//
// The above copyright notice and this permission notice shall be included in
// all copies or substantial portions of the Software.
//
// THE SOFTWARE IS PROVIDED "AS IS", WITHOUT WARRANTY OF ANY KIND, EXPRESS OR
// IMPLIED, INCLUDING BUT NOT LIMITED TO THE WARRANTIES OF MERCHANTABILITY,
// FITNESS FOR A PARTICULAR PURPOSE AND NONINFRINGEMENT. IN NO EVENT SHALL THE
// AUTHORS OR COPYRIGHT HOLDERS BE LIABLE FOR ANY CLAIM, DAMAGES OR OTHER
// LIABILITY, WHETHER IN AN ACTION OF CONTRACT, TORT OR OTHERWISE, ARISING FROM,
// OUT OF OR IN CONNECTION WITH THE SOFTWARE OR THE USE OR OTHER DEALINGS IN
// THE SOFTWARE.

package matching

import (
	"bytes"
	"context"
	"errors"
	"fmt"
	"sync"
	"sync/atomic"
	"time"

	deploypb "go.temporal.io/api/deployment/v1"
	enumspb "go.temporal.io/api/enums/v1"
	"go.temporal.io/api/serviceerror"
	taskqueuepb "go.temporal.io/api/taskqueue/v1"
	"go.temporal.io/api/workflowservice/v1"
	"go.temporal.io/server/api/matchingservice/v1"
	persistencespb "go.temporal.io/server/api/persistence/v1"
	taskqueuespb "go.temporal.io/server/api/taskqueue/v1"
	"go.temporal.io/server/common"
	"go.temporal.io/server/common/clock"
	hlc "go.temporal.io/server/common/clock/hybrid_logical_clock"
	"go.temporal.io/server/common/cluster"
	"go.temporal.io/server/common/debug"
	"go.temporal.io/server/common/log"
	"go.temporal.io/server/common/log/tag"
	"go.temporal.io/server/common/metrics"
	"go.temporal.io/server/common/namespace"
	"google.golang.org/protobuf/types/known/durationpb"
)

const (
	// Time budget for empty task to propagate through the function stack and be returned to
	// pollForActivityTask or pollForWorkflowTask handler.
	returnEmptyTaskTimeBudget = time.Second

	// Fake Task ID to wrap a task for syncmatch
	syncMatchTaskId = -137

	ioTimeout = 5 * time.Second * debug.TimeoutMultiplier

	// Threshold for counting a AddTask call as a no recent poller call
	noPollerThreshold = time.Minute * 2

	// The duration of each mini-bucket in the circularTaskBuffer
	intervalSize = 5
	// The total duration which is used to calculate the rate of tasks added/dispatched
	totalIntervalSize = 30
)

type (
	taskQueueManagerOpt func(*physicalTaskQueueManagerImpl)

	addTaskParams struct {
		taskInfo    *persistencespb.TaskInfo
		directive   *taskqueuespb.TaskVersionDirective
		forwardInfo *taskqueuespb.TaskForwardInfo
	}
	// physicalTaskQueueManagerImpl manages a single DB-level (aka physical) task queue in memory
	physicalTaskQueueManagerImpl struct {
		status            int32
		partitionMgr      *taskQueuePartitionManagerImpl
		queue             *PhysicalTaskQueueKey
		config            *taskQueueConfig
		backlogMgr        *backlogManagerImpl
		liveness          *liveness
		matcher           *TaskMatcher // for matching a task producer with a poller
		namespaceRegistry namespace.Registry
		logger            log.Logger
		throttledLogger   log.ThrottledLogger
		matchingClient    matchingservice.MatchingServiceClient
		clusterMeta       cluster.Metadata
		metricsHandler    metrics.Handler // namespace/taskqueue tagged metric scope
		// pollerHistory stores poller which poll from this taskqueue in last few minutes
		pollerHistory              *pollerHistory
		currentPolls               atomic.Int64
		taskValidator              taskValidator
		tasksAddedInIntervals      *taskTracker
		tasksDispatchedInIntervals *taskTracker
		// deploymentWorkflowStarted keeps track if we have already registered the task queue worker
		// in the deployment.
		deploymentWorkflowLock    sync.Mutex
		deploymentWorkflowStarted bool
		firstPoll                 *hlc.Clock
	}
)

// a circular array of a fixed size for tracking tasks
type circularTaskBuffer struct {
	buffer     []int
	currentPos int
}

func newCircularTaskBuffer(size int) circularTaskBuffer {
	return circularTaskBuffer{
		buffer: make([]int, size),
	}
}

func (cb *circularTaskBuffer) incrementTaskCount() {
	cb.buffer[cb.currentPos]++
}

func (cb *circularTaskBuffer) advance() {
	cb.currentPos = (cb.currentPos + 1) % len(cb.buffer)
	cb.buffer[cb.currentPos] = 0 // Reset the task count for the new interval
}

// returns the total number of tasks in the buffer
func (cb *circularTaskBuffer) totalTasks() int {
	totalTasks := 0
	for _, count := range cb.buffer {
		totalTasks += count
	}
	return totalTasks
}

type taskTracker struct {
	lock              sync.Mutex
	clock             clock.TimeSource
	startTime         time.Time     // time when taskTracker was initialized
	bucketStartTime   time.Time     // the starting time of a bucket in the buffer
	bucketSize        time.Duration // the duration of each bucket in the buffer
	numberOfBuckets   int           // the total number of buckets in the buffer
	totalIntervalSize time.Duration // the number of seconds over which rate of tasks are added/dispatched
	tasksInInterval   circularTaskBuffer
}

func newTaskTracker(timeSource clock.TimeSource) *taskTracker {
	return &taskTracker{
		clock:             timeSource,
		startTime:         timeSource.Now(),
		bucketStartTime:   timeSource.Now(),
		bucketSize:        time.Duration(intervalSize) * time.Second,
		numberOfBuckets:   (totalIntervalSize / intervalSize) + 1,
		totalIntervalSize: time.Duration(totalIntervalSize) * time.Second,
		tasksInInterval:   newCircularTaskBuffer((totalIntervalSize / intervalSize) + 1),
	}
}

// advanceAndResetTracker advances the trackers position and clears out any expired intervals
// This method must be called with taskTracker's lock held.
func (s *taskTracker) advanceAndResetTracker(elapsed time.Duration) {
	// Calculate the number of intervals elapsed since the start interval time
	intervalsElapsed := int(elapsed / s.bucketSize)

	for i := 0; i < min(intervalsElapsed, s.numberOfBuckets); i++ {
		s.tasksInInterval.advance() // advancing our circular buffer's position until we land on the right interval
	}
	s.bucketStartTime = s.bucketStartTime.Add(time.Duration(intervalsElapsed) * s.bucketSize)
}

// incrementTaskCount adds/removes tasks from the current time that falls in the appropriate interval
func (s *taskTracker) incrementTaskCount() {
	s.lock.Lock()
	defer s.lock.Unlock()
	currentTime := s.clock.Now()

	// Calculate elapsed time from the latest start interval time
	elapsed := currentTime.Sub(s.bucketStartTime)
	s.advanceAndResetTracker(elapsed)
	s.tasksInInterval.incrementTaskCount()
}

// rate returns the rate of tasks added/dispatched in a given interval
func (s *taskTracker) rate() float32 {
	s.lock.Lock()
	defer s.lock.Unlock()
	currentTime := s.clock.Now()

	// Calculate elapsed time from the latest start interval time
	elapsed := currentTime.Sub(s.bucketStartTime)
	s.advanceAndResetTracker(elapsed)
	totalTasks := s.tasksInInterval.totalTasks()

	elapsedTime := min(currentTime.Sub(s.bucketStartTime)+s.totalIntervalSize,
		currentTime.Sub(s.startTime))

	if elapsedTime <= 0 {
		return 0
	}

	// rate per second
	return float32(totalTasks) / float32(elapsedTime.Seconds())
}

var _ physicalTaskQueueManager = (*physicalTaskQueueManagerImpl)(nil)

var (
	errRemoteSyncMatchFailed  = serviceerror.NewCanceled("remote sync match failed")
	errMissingNormalQueueName = errors.New("missing normal queue name")
)

func newPhysicalTaskQueueManager(
	partitionMgr *taskQueuePartitionManagerImpl,
	queue *PhysicalTaskQueueKey,
	opts ...taskQueueManagerOpt,
) (*physicalTaskQueueManagerImpl, error) {
	e := partitionMgr.engine
	config := partitionMgr.config
	buildIdTagValue := queue.VersionSet()
	if buildIdTagValue == "" {
		buildIdTagValue = queue.BuildId()
	}
	logger := log.With(partitionMgr.logger, tag.WorkerBuildId(buildIdTagValue))
	throttledLogger := log.With(partitionMgr.throttledLogger, tag.WorkerBuildId(buildIdTagValue))
	taggedMetricsHandler := partitionMgr.metricsHandler.WithTags(
		metrics.OperationTag(metrics.MatchingTaskQueueMgrScope),
		metrics.WorkerBuildIdTag(buildIdTagValue, config.BreakdownMetricsByBuildID()))

	pqMgr := &physicalTaskQueueManagerImpl{
		status:                     common.DaemonStatusInitialized,
		partitionMgr:               partitionMgr,
		namespaceRegistry:          e.namespaceRegistry,
		matchingClient:             e.matchingRawClient,
		clusterMeta:                e.clusterMeta,
		queue:                      queue,
		logger:                     logger,
		throttledLogger:            throttledLogger,
		config:                     config,
		metricsHandler:             taggedMetricsHandler,
		tasksAddedInIntervals:      newTaskTracker(clock.NewRealTimeSource()),
		tasksDispatchedInIntervals: newTaskTracker(clock.NewRealTimeSource()),
	}
	pqMgr.pollerHistory = newPollerHistory()

	pqMgr.liveness = newLiveness(
		clock.NewRealTimeSource(),
		config.MaxTaskQueueIdleTime,
		func() { pqMgr.UnloadFromPartitionManager(unloadCauseIdle) },
	)

	pqMgr.taskValidator = newTaskValidator(pqMgr.newIOContext, pqMgr.clusterMeta, pqMgr.namespaceRegistry, pqMgr.partitionMgr.engine.historyClient)
	pqMgr.backlogMgr = newBacklogManager(
		pqMgr,
		config,
		e.taskManager,
		logger,
		throttledLogger,
		e.matchingRawClient,
		taggedMetricsHandler,
		partitionMgr.callerInfoContext,
	)

	var fwdr *Forwarder
	var err error
	if !queue.Partition().IsRoot() && queue.Partition().Kind() != enumspb.TASK_QUEUE_KIND_STICKY {
		// Every DB Queue needs its own forwarder so that the throttles do not interfere
		fwdr, err = newForwarder(&config.forwarderConfig, queue, e.matchingRawClient)
		if err != nil {
			return nil, err
		}
	}
	pqMgr.matcher = newTaskMatcher(config, fwdr, pqMgr.metricsHandler)
	for _, opt := range opts {
		opt(pqMgr)
	}
	return pqMgr, nil
}

func (c *physicalTaskQueueManagerImpl) Start() {
	if !atomic.CompareAndSwapInt32(
		&c.status,
		common.DaemonStatusInitialized,
		common.DaemonStatusStarted,
	) {
		return
	}
	c.liveness.Start()
	c.backlogMgr.Start()
	c.logger.Info("Started physicalTaskQueueManager", tag.LifeCycleStarted, tag.Cause(c.config.loadCause.String()))
	c.metricsHandler.Counter(metrics.TaskQueueStartedCounter.Name()).Record(1)
	c.partitionMgr.engine.updatePhysicalTaskQueueGauge(c, 1)
}

// Stop does not unload the queue from its partition. It is intended to be called by the partition manager when
// unloading a queues. For stopping and unloading a queue call UnloadFromPartitionManager instead.
func (c *physicalTaskQueueManagerImpl) Stop(unloadCause unloadCause) {
	if !atomic.CompareAndSwapInt32(
		&c.status,
		common.DaemonStatusStarted,
		common.DaemonStatusStopped,
	) {
		return
	}
	c.backlogMgr.Stop()
	c.matcher.Stop()
	c.liveness.Stop()
	c.logger.Info("Stopped physicalTaskQueueManager", tag.LifeCycleStopped, tag.Cause(unloadCause.String()))
	c.metricsHandler.Counter(metrics.TaskQueueStoppedCounter.Name()).Record(1)
	c.partitionMgr.engine.updatePhysicalTaskQueueGauge(c, -1)
}

func (c *physicalTaskQueueManagerImpl) WaitUntilInitialized(ctx context.Context) error {
	return c.backlogMgr.WaitUntilInitialized(ctx)
}

func (c *physicalTaskQueueManagerImpl) SpoolTask(taskInfo *persistencespb.TaskInfo) error {
	c.liveness.markAlive()
	return c.backlogMgr.SpoolTask(taskInfo)
}

// PollTask blocks waiting for a task.
// Returns error when context deadline is exceeded
// maxDispatchPerSecond is the max rate at which tasks are allowed
// to be dispatched from this task queue to pollers
func (c *physicalTaskQueueManagerImpl) PollTask(
	ctx context.Context,
	pollMetadata *pollMetadata,
) (*internalTask, error) {
	c.liveness.markAlive()

	c.currentPolls.Add(1)
	defer c.currentPolls.Add(-1)

	namespaceId := namespace.ID(c.queue.NamespaceId())
	namespaceEntry, err := c.namespaceRegistry.GetNamespaceByID(namespaceId)
	if err != nil {
		return nil, err
	}

	if c.partitionMgr.engine.config.EnableDeployments(namespaceEntry.Name().String()) && pollMetadata.workerVersionCapabilities.UseVersioning {
		c.deploymentWorkflowLock.Lock()
		if !c.deploymentWorkflowStarted {
			// TODO: if we see this task queue in userdata, then we know this registration is
			// done and can skip this
			// TODO: add some backoff here if we got an error last time

			if c.firstPoll == nil {
				clusterID := c.partitionMgr.engine.clusterMeta.GetClusterID()
				c.firstPoll = hlc.Next(hlc.Zero(clusterID), c.partitionMgr.engine.timeSource)
			}

			workerDeployment := &deploypb.Deployment{
				SeriesName: pollMetadata.workerVersionCapabilities.DeploymentSeriesName,
				BuildId:    pollMetadata.workerVersionCapabilities.BuildId,
			}
<<<<<<< HEAD
			d := deployment.NewDeploymentWorkflowClient(namespaceEntry, workerDeployment, c.partitionMgr.engine.historyClient)
			err := d.RegisterTaskQueueWorker(ctx, c.queue.TaskQueueFamily().Name(), c.queue.TaskType(), c.firstPoll, c.partitionMgr.engine.config.MaxIDLengthLimit())
=======

			err := c.partitionMgr.engine.deploymentStoreClient.RegisterTaskQueueWorker(
				ctx, namespaceEntry, workerDeployment, c.queue.TaskQueueFamily().Name(), c.queue.TaskType(),
				nil)
>>>>>>> 5c1e3b4a
			if err != nil {
				c.deploymentWorkflowLock.Unlock()
				return nil, err
			}
			c.deploymentWorkflowStarted = true
		}
		c.deploymentWorkflowLock.Unlock()
	}

	// the desired global rate limit for the task queue comes from the
	// poller, which lives inside the client side worker. There is
	// one rateLimiter for this entire task queue and as we get polls,
	// we update the ratelimiter rps if it has changed from the last
	// value. Last poller wins if different pollers provide different values
	c.matcher.UpdateRatelimit(pollMetadata.ratePerSecond)

	if !namespaceEntry.ActiveInCluster(c.clusterMeta.GetCurrentClusterName()) {
		return c.matcher.PollForQuery(ctx, pollMetadata)
	}

	for {
		task, err := c.matcher.Poll(ctx, pollMetadata)
		if err != nil {
			return nil, err
		}

		// It's possible to get an expired task here: taskReader checks for expiration when
		// reading from persistence, and physicalTaskQueueManager checks for expiration in
		// ProcessSpooledTask, but the one task blocked in the matcher could expire while it's
		// there. In that case, go back for another task.
		// If we didn't do this, the task would be rejected when we call RecordXTaskStarted on
		// history, but this is more efficient.
		if task.event != nil && IsTaskExpired(task.event.AllocatedTaskInfo) {
			c.metricsHandler.Counter(metrics.ExpiredTasksPerTaskQueueCounter.Name()).Record(1)
			task.finish(nil, false)
			continue
		}

		task.namespace = c.partitionMgr.ns.Name()
		task.backlogCountHint = c.backlogMgr.BacklogCountHint

		if pollMetadata.forwardedFrom == "" && // only track the original polls, not forwarded ones.
			(!task.isStarted() || !task.started.hasEmptyResponse()) { // Need to filter out the empty "started" ones
			c.tasksDispatchedInIntervals.incrementTaskCount()
		}
		return task, nil
	}
}

func (c *physicalTaskQueueManagerImpl) MarkAlive() {
	c.liveness.markAlive()
}

// DispatchSpooledTask dispatches a task to a poller. When there are no pollers to pick
// up the task or if rate limit is exceeded, this method will return error. Task
// *will not* be persisted to db
func (c *physicalTaskQueueManagerImpl) DispatchSpooledTask(
	ctx context.Context,
	task *internalTask,
	userDataChanged <-chan struct{},
) error {
	return c.matcher.MustOffer(ctx, task, userDataChanged)
}

func (c *physicalTaskQueueManagerImpl) ProcessSpooledTask(
	ctx context.Context,
	task *internalTask,
) error {
	if !c.taskValidator.maybeValidate(task.event.AllocatedTaskInfo, c.queue.TaskType()) {
		task.finish(nil, false)
		c.metricsHandler.Counter(metrics.ExpiredTasksPerTaskQueueCounter.Name()).Record(1)
		// Don't try to set read level here because it may have been advanced already.
		return nil
	}
	return c.partitionMgr.ProcessSpooledTask(ctx, task, c.queue.BuildId())
}

// DispatchQueryTask will dispatch query to local or remote poller. If forwarded then result or error is returned,
// if dispatched to local poller then nil and nil is returned.
func (c *physicalTaskQueueManagerImpl) DispatchQueryTask(
	ctx context.Context,
	taskId string,
	request *matchingservice.QueryWorkflowRequest,
) (*matchingservice.QueryWorkflowResponse, error) {
	task := newInternalQueryTask(taskId, request)
	if !task.isForwarded() {
		c.tasksAddedInIntervals.incrementTaskCount()
	}
	return c.matcher.OfferQuery(ctx, task)
}

func (c *physicalTaskQueueManagerImpl) DispatchNexusTask(
	ctx context.Context,
	taskId string,
	request *matchingservice.DispatchNexusTaskRequest,
) (*matchingservice.DispatchNexusTaskResponse, error) {
	deadline, _ := ctx.Deadline() // If not set by user, our client will set a default.
	task := newInternalNexusTask(taskId, deadline, request)
	if !task.isForwarded() {
		c.tasksAddedInIntervals.incrementTaskCount()
	}
	return c.matcher.OfferNexusTask(ctx, task)
}

func (c *physicalTaskQueueManagerImpl) UpdatePollerInfo(id pollerIdentity, pollMetadata *pollMetadata) {
	c.pollerHistory.updatePollerInfo(id, pollMetadata)
}

// GetAllPollerInfo returns all pollers that polled from this taskqueue in last few minutes
func (c *physicalTaskQueueManagerImpl) GetAllPollerInfo() []*taskqueuepb.PollerInfo {
	if c.pollerHistory == nil {
		return nil
	}
	return c.pollerHistory.getPollerInfo(time.Time{})
}

func (c *physicalTaskQueueManagerImpl) HasPollerAfter(accessTime time.Time) bool {
	if c.currentPolls.Load() > 0 {
		return true
	}
	if c.pollerHistory == nil {
		return false
	}
	recentPollers := c.pollerHistory.getPollerInfo(accessTime)
	return len(recentPollers) > 0
}

// LegacyDescribeTaskQueue returns information about the target taskqueue, right now this API returns the
// pollers which polled this taskqueue in last few minutes and status of taskqueue's ackManager
// (readLevel, ackLevel, backlogCountHint and taskIDBlock).
func (c *physicalTaskQueueManagerImpl) LegacyDescribeTaskQueue(includeTaskQueueStatus bool) *matchingservice.DescribeTaskQueueResponse {
	response := &matchingservice.DescribeTaskQueueResponse{
		DescResponse: &workflowservice.DescribeTaskQueueResponse{
			Pollers: c.GetAllPollerInfo(),
		},
	}
	if includeTaskQueueStatus {
		response.DescResponse.TaskQueueStatus = c.backlogMgr.BacklogStatus()
		response.DescResponse.TaskQueueStatus.RatePerSecond = c.matcher.Rate()
	}
	return response
}

func (c *physicalTaskQueueManagerImpl) GetStats() *taskqueuepb.TaskQueueStats {
	return &taskqueuepb.TaskQueueStats{
		ApproximateBacklogCount: c.backlogMgr.db.getApproximateBacklogCount(),
		ApproximateBacklogAge:   durationpb.New(c.backlogMgr.taskReader.getBacklogHeadAge()), // using this and not matcher's
		// because it reports only the age of the current physical queue backlog (not including the redirected backlogs) which is consistent
		// with the ApproximateBacklogCount metric.
		TasksAddRate:      c.tasksAddedInIntervals.rate(),
		TasksDispatchRate: c.tasksDispatchedInIntervals.rate(),
	}
}

func (c *physicalTaskQueueManagerImpl) GetInternalTaskQueueStatus() *taskqueuespb.InternalTaskQueueStatus {
	return &taskqueuespb.InternalTaskQueueStatus{
		ReadLevel:        c.backlogMgr.taskAckManager.getReadLevel(),
		AckLevel:         c.backlogMgr.taskAckManager.getAckLevel(),
		TaskIdBlock:      &taskqueuepb.TaskIdBlock{StartId: c.backlogMgr.taskWriter.taskIDBlock.start, EndId: c.backlogMgr.taskWriter.taskIDBlock.end},
		ReadBufferLength: int64(len(c.backlogMgr.taskReader.taskBuffer)),
	}
}

func (c *physicalTaskQueueManagerImpl) String() string {
	buf := new(bytes.Buffer)
	if c.queue.TaskType() == enumspb.TASK_QUEUE_TYPE_ACTIVITY {
		buf.WriteString("Activity")
	} else {
		buf.WriteString("Workflow")
	}
	_, _ = fmt.Fprintf(buf, "Backlog=%s\n", c.backlogMgr.String())

	return buf.String()
}

func (c *physicalTaskQueueManagerImpl) TrySyncMatch(ctx context.Context, task *internalTask) (bool, error) {
	if !task.isForwarded() {
		// request sent by history service
		c.liveness.markAlive()
		c.tasksAddedInIntervals.incrementTaskCount()
		if c.config.TestDisableSyncMatch() {
			return false, nil
		}
	}
	childCtx, cancel := newChildContext(ctx, c.config.SyncMatchWaitDuration(), time.Second)
	defer cancel()

	return c.matcher.Offer(childCtx, task)
}

// newChildContext creates a child context with desired timeout.
// if tailroom is non-zero, then child context timeout will be
// the minOf(parentCtx.Deadline()-tailroom, timeout). Use this
// method to create child context when childContext cannot use
// all of parent's deadline but instead there is a need to leave
// some time for parent to do some post-work
func newChildContext(
	parent context.Context,
	timeout time.Duration,
	tailroom time.Duration,
) (context.Context, context.CancelFunc) {
	if parent.Err() != nil {
		return parent, func() {}
	}
	deadline, ok := parent.Deadline()
	if !ok {
		return context.WithTimeout(parent, timeout)
	}
	remaining := time.Until(deadline) - tailroom
	if remaining < timeout {
		timeout = max(0, remaining)
	}
	return context.WithTimeout(parent, timeout)
}

func (c *physicalTaskQueueManagerImpl) QueueKey() *PhysicalTaskQueueKey {
	return c.queue
}

func (c *physicalTaskQueueManagerImpl) newIOContext() (context.Context, context.CancelFunc) {
	ctx, cancel := context.WithTimeout(context.Background(), ioTimeout)
	return c.partitionMgr.callerInfoContext(ctx), cancel
}

func (c *physicalTaskQueueManagerImpl) UnloadFromPartitionManager(unloadCause unloadCause) {
	c.partitionMgr.unloadPhysicalQueue(c, unloadCause)
}

func (c *physicalTaskQueueManagerImpl) ShouldEmitGauges() bool {
	return c.config.BreakdownMetricsByTaskQueue() &&
		c.config.BreakdownMetricsByPartition() &&
		(!c.queue.IsVersioned() || c.config.BreakdownMetricsByBuildID())
}<|MERGE_RESOLUTION|>--- conflicted
+++ resolved
@@ -359,15 +359,8 @@
 				SeriesName: pollMetadata.workerVersionCapabilities.DeploymentSeriesName,
 				BuildId:    pollMetadata.workerVersionCapabilities.BuildId,
 			}
-<<<<<<< HEAD
-			d := deployment.NewDeploymentWorkflowClient(namespaceEntry, workerDeployment, c.partitionMgr.engine.historyClient)
-			err := d.RegisterTaskQueueWorker(ctx, c.queue.TaskQueueFamily().Name(), c.queue.TaskType(), c.firstPoll, c.partitionMgr.engine.config.MaxIDLengthLimit())
-=======
-
 			err := c.partitionMgr.engine.deploymentStoreClient.RegisterTaskQueueWorker(
-				ctx, namespaceEntry, workerDeployment, c.queue.TaskQueueFamily().Name(), c.queue.TaskType(),
-				nil)
->>>>>>> 5c1e3b4a
+				ctx, namespaceEntry, workerDeployment, c.queue.TaskQueueFamily().Name(), c.queue.TaskType(), c.firstPoll)
 			if err != nil {
 				c.deploymentWorkflowLock.Unlock()
 				return nil, err

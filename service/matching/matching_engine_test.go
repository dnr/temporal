--- conflicted
+++ resolved
@@ -604,34 +604,6 @@
 	s.Equal(common.ErrNamespaceHandover.Error(), err.Error())
 }
 
-<<<<<<< HEAD
-func (s *matchingEngineSuite) TestPollWorkflowTask_UserDataDisabled() {
-	s.matchingEngine.config.LoadUserData = dynamicconfig.GetBoolPropertyFnFilteredByTaskQueue(false)
-	taskQueue := s.T().Name()
-
-	resp, err := s.matchingEngine.PollWorkflowTaskQueue(context.Background(), &matchingservice.PollWorkflowTaskQueueRequest{
-		NamespaceId: "asdf",
-		PollRequest: &workflowservice.PollWorkflowTaskQueueRequest{
-			Namespace: "asdf",
-			TaskQueue: &taskqueuepb.TaskQueue{
-				Name: taskQueue,
-				Kind: enumspb.TASK_QUEUE_KIND_NORMAL,
-			},
-			Identity: "identity",
-			WorkerVersionCapabilities: &commonpb.WorkerVersionCapabilities{
-				BuildId:       "some_build_id",
-				UseVersioning: true,
-			},
-		},
-	}, metrics.NoopMetricsHandler)
-	s.Error(err)
-	s.Nil(resp)
-	var failedPrecondition *serviceerror.FailedPrecondition
-	s.ErrorAs(err, &failedPrecondition)
-}
-
-=======
->>>>>>> 46dde3bf
 func (s *matchingEngineSuite) TestAddActivityTasks() {
 	s.AddTasksTest(enumspb.TASK_QUEUE_TYPE_ACTIVITY, false)
 }
@@ -2364,117 +2336,6 @@
 	s.ErrorAs(err, &failedPreconditionError)
 }
 
-<<<<<<< HEAD
-func (s *matchingEngineSuite) TestAddWorkflowTask_ForVersionedWorkflows_SilentlyDroppedWhenDisablingLoadingUserData() {
-	namespaceId := uuid.New()
-	tq := taskqueuepb.TaskQueue{
-		Name: "test",
-		Kind: enumspb.TASK_QUEUE_KIND_NORMAL,
-	}
-	s.matchingEngine.config.LoadUserData = dynamicconfig.GetBoolPropertyFnFilteredByTaskQueue(false)
-
-	_, err := s.matchingEngine.AddWorkflowTask(context.Background(), &matchingservice.AddWorkflowTaskRequest{
-		NamespaceId: namespaceId,
-		Execution: &commonpb.WorkflowExecution{
-			WorkflowId: "test",
-			RunId:      uuid.New(),
-		},
-		TaskQueue:        &tq,
-		ScheduledEventId: 7,
-		Source:           enums.TASK_SOURCE_HISTORY,
-		VersionDirective: &taskqueue.TaskVersionDirective{
-			Value: &taskqueue.TaskVersionDirective_UseDefault{UseDefault: &emptypb.Empty{}},
-		},
-	})
-	s.Require().NoError(err)
-}
-
-func (s *matchingEngineSuite) TestAddActivityTask_ForVersionedWorkflows_SilentlyDroppedWhenDisablingLoadingUserData() {
-	namespaceId := uuid.New()
-	tq := taskqueuepb.TaskQueue{
-		Name: "test",
-		Kind: enumspb.TASK_QUEUE_KIND_NORMAL,
-	}
-	s.matchingEngine.config.LoadUserData = dynamicconfig.GetBoolPropertyFnFilteredByTaskQueue(false)
-
-	_, err := s.matchingEngine.AddActivityTask(context.Background(), &matchingservice.AddActivityTaskRequest{
-		NamespaceId: namespaceId,
-		Execution: &commonpb.WorkflowExecution{
-			WorkflowId: "test",
-			RunId:      uuid.New(),
-		},
-		TaskQueue:        &tq,
-		ScheduledEventId: 7,
-		Source:           enums.TASK_SOURCE_HISTORY,
-		VersionDirective: &taskqueue.TaskVersionDirective{
-			Value: &taskqueue.TaskVersionDirective_UseDefault{UseDefault: &emptypb.Empty{}},
-		},
-	})
-	s.Require().NoError(err)
-}
-
-func (s *matchingEngineSuite) TestUnknownBuildId_Poll() {
-	namespaceId := namespace.ID(uuid.New())
-	tq := "makeToast"
-	tqId := newTestTaskQueueID(namespaceId, tq, enumspb.TASK_QUEUE_TYPE_WORKFLOW)
-
-	scope := tally.NewTestScope("test", nil)
-	s.matchingEngine.metricsHandler = metrics.NewTallyMetricsHandler(metrics.ClientConfig{}, scope)
-
-	ctx, cancel := context.WithTimeout(context.Background(), 10*time.Millisecond)
-	defer cancel()
-
-	_, err := s.matchingEngine.pollTask(ctx, tqId, normalStickyInfo, &pollMetadata{
-		workerVersionCapabilities: &commonpb.WorkerVersionCapabilities{
-			BuildId:       "unknown",
-			UseVersioning: true,
-		},
-	})
-	s.Error(err) // deadline exceeded or canceled
-
-	unknownCtr := scope.Snapshot().Counters()["test.unknown_build_polls+namespace="+matchingTestNamespace+",operation=TaskQueueMgr,task_type=Workflow,taskqueue=makeToast"]
-	s.Equal(int64(1), unknownCtr.Value())
-}
-
-func (s *matchingEngineSuite) TestUnknownBuildId_Add() {
-	namespaceId := namespace.ID(uuid.New())
-	tq := "makeToast"
-
-	scope := tally.NewTestScope("test", nil)
-	s.matchingEngine.metricsHandler = metrics.NewTallyMetricsHandler(metrics.ClientConfig{}, scope)
-
-	ctx, cancel := context.WithTimeout(context.Background(), 10*time.Millisecond)
-	defer cancel()
-
-	s.mockMatchingClient.EXPECT().UpdateWorkerBuildIdCompatibility(gomock.Any(), &matchingservice.UpdateWorkerBuildIdCompatibilityRequest{
-		NamespaceId: namespaceId.String(),
-		TaskQueue:   tq,
-		Operation: &matchingservice.UpdateWorkerBuildIdCompatibilityRequest_PersistUnknownBuildId{
-			PersistUnknownBuildId: "unknown",
-		},
-	}).Return(&matchingservice.UpdateWorkerBuildIdCompatibilityResponse{}, nil)
-
-	_, err := s.matchingEngine.AddWorkflowTask(ctx, &matchingservice.AddWorkflowTaskRequest{
-		NamespaceId:            namespaceId.String(),
-		Execution:              &commonpb.WorkflowExecution{RunId: "run", WorkflowId: "wf"},
-		ScheduledEventId:       0,
-		TaskQueue:              &taskqueuepb.TaskQueue{Name: tq, Kind: enumspb.TASK_QUEUE_KIND_NORMAL},
-		ScheduleToStartTimeout: timestamp.DurationFromSeconds(100),
-		ForwardedSource:        "somewhere", // force sync match only
-		VersionDirective: &taskqueue.TaskVersionDirective{
-			Value: &taskqueue.TaskVersionDirective_BuildId{
-				BuildId: "unknown",
-			},
-		},
-	})
-	s.ErrorIs(err, errRemoteSyncMatchFailed)
-
-	unknownCtr := scope.Snapshot().Counters()["test.unknown_build_tasks+namespace="+matchingTestNamespace+",operation=TaskQueueMgr,task_type=Workflow,taskqueue=makeToast"]
-	s.Equal(int64(1), unknownCtr.Value())
-}
-
-=======
->>>>>>> 46dde3bf
 func (s *matchingEngineSuite) TestUnknownBuildId_Match() {
 	namespaceId := uuid.New()
 	tq := "makeToast"

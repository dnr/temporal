// The MIT License
//
// Copyright (c) 2020 Temporal Technologies Inc.  All rights reserved.
//
// Copyright (c) 2020 Uber Technologies, Inc.
//
// Permission is hereby granted, free of charge, to any person obtaining a copy
// of this software and associated documentation files (the "Software"), to deal
// in the Software without restriction, including without limitation the rights
// to use, copy, modify, merge, publish, distribute, sublicense, and/or sell
// copies of the Software, and to permit persons to whom the Software is
// furnished to do so, subject to the following conditions:
//
// The above copyright notice and this permission notice shall be included in
// all copies or substantial portions of the Software.
//
// THE SOFTWARE IS PROVIDED "AS IS", WITHOUT WARRANTY OF ANY KIND, EXPRESS OR
// IMPLIED, INCLUDING BUT NOT LIMITED TO THE WARRANTIES OF MERCHANTABILITY,
// FITNESS FOR A PARTICULAR PURPOSE AND NONINFRINGEMENT. IN NO EVENT SHALL THE
// AUTHORS OR COPYRIGHT HOLDERS BE LIABLE FOR ANY CLAIM, DAMAGES OR OTHER
// LIABILITY, WHETHER IN AN ACTION OF CONTRACT, TORT OR OTHERWISE, ARISING FROM,
// OUT OF OR IN CONNECTION WITH THE SOFTWARE OR THE USE OR OTHER DEALINGS IN
// THE SOFTWARE.

package matching

import (
	"context"
	"errors"
	"fmt"
	"sync"
	"sync/atomic"
	"testing"
	"time"

	"github.com/stretchr/testify/assert"
	"go.temporal.io/server/common/metrics/metricstest"
	"go.temporal.io/server/common/worker_versioning"

	"github.com/emirpasic/gods/maps/treemap"
	godsutils "github.com/emirpasic/gods/utils"
	"github.com/golang/mock/gomock"
	"github.com/pborman/uuid"
	"github.com/stretchr/testify/require"
	"github.com/stretchr/testify/suite"
	"github.com/uber-go/tally/v4"
	"go.temporal.io/server/common/cluster/clustertest"
	"google.golang.org/protobuf/types/known/durationpb"
	"google.golang.org/protobuf/types/known/timestamppb"
	"google.golang.org/protobuf/types/known/wrapperspb"

	commandpb "go.temporal.io/api/command/v1"
	commonpb "go.temporal.io/api/common/v1"
	enumspb "go.temporal.io/api/enums/v1"
	historypb "go.temporal.io/api/history/v1"
	querypb "go.temporal.io/api/query/v1"
	"go.temporal.io/api/serviceerror"
	taskqueuepb "go.temporal.io/api/taskqueue/v1"
	"go.temporal.io/api/workflowservice/v1"

	clockspb "go.temporal.io/server/api/clock/v1"
	"go.temporal.io/server/api/historyservice/v1"
	"go.temporal.io/server/api/historyservicemock/v1"
	"go.temporal.io/server/api/matchingservice/v1"
	"go.temporal.io/server/api/matchingservicemock/v1"
	persistencespb "go.temporal.io/server/api/persistence/v1"
	tokenspb "go.temporal.io/server/api/token/v1"
	"go.temporal.io/server/common"
	"go.temporal.io/server/common/clock"
	hlc "go.temporal.io/server/common/clock/hybrid_logical_clock"
	"go.temporal.io/server/common/cluster"
	"go.temporal.io/server/common/collection"
	"go.temporal.io/server/common/dynamicconfig"
	"go.temporal.io/server/common/log"
	"go.temporal.io/server/common/log/tag"
	"go.temporal.io/server/common/membership"
	"go.temporal.io/server/common/metrics"
	"go.temporal.io/server/common/namespace"
	"go.temporal.io/server/common/payload"
	"go.temporal.io/server/common/payloads"
	"go.temporal.io/server/common/persistence"
	"go.temporal.io/server/common/persistence/visibility/manager"
	"go.temporal.io/server/common/primitives"
	"go.temporal.io/server/common/primitives/timestamp"
	"go.temporal.io/server/common/quotas"
	serviceerrors "go.temporal.io/server/common/serviceerror"
	"go.temporal.io/server/common/tqid"
)

type (
	matchingEngineSuite struct {
		suite.Suite
		*require.Assertions
		controller            *gomock.Controller
		mockHistoryClient     *historyservicemock.MockHistoryServiceClient
		mockMatchingClient    *matchingservicemock.MockMatchingServiceClient
		ns                    *namespace.Namespace
		mockNamespaceCache    *namespace.MockRegistry
		mockVisibilityManager *manager.MockVisibilityManager
		mockHostInfoProvider  *membership.MockHostInfoProvider
		mockServiceResolver   *membership.MockServiceResolver

		matchingEngine *matchingEngineImpl
		taskManager    *testTaskManager
		logger         log.Logger
		sync.Mutex
	}
)

const (
	matchingTestNamespace = "matching-test"
)

func createTestMatchingEngine(
	controller *gomock.Controller,
	config *Config,
	matchingClient matchingservice.MatchingServiceClient,
	namespaceRegistry namespace.Registry) *matchingEngineImpl {
	logger := log.NewTestLogger()
	tm := newTestTaskManager(logger)
	mockVisibilityManager := manager.NewMockVisibilityManager(controller)
	mockVisibilityManager.EXPECT().Close().AnyTimes()
	mockHistoryClient := historyservicemock.NewMockHistoryServiceClient(controller)
	mockHistoryClient.EXPECT().IsWorkflowTaskValid(gomock.Any(), gomock.Any()).Return(&historyservice.IsWorkflowTaskValidResponse{IsValid: true}, nil).AnyTimes()
	mockHistoryClient.EXPECT().IsActivityTaskValid(gomock.Any(), gomock.Any()).Return(&historyservice.IsActivityTaskValidResponse{IsValid: true}, nil).AnyTimes()
	return newMatchingEngine(config, tm, mockHistoryClient, logger, namespaceRegistry, matchingClient, mockVisibilityManager)
}

func createMockNamespaceCache(controller *gomock.Controller, nsName namespace.Name) (*namespace.Namespace, *namespace.MockRegistry) {
	ns := namespace.NewLocalNamespaceForTest(&persistencespb.NamespaceInfo{Name: nsName.String()}, nil, "")
	mockNamespaceCache := namespace.NewMockRegistry(controller)
	mockNamespaceCache.EXPECT().GetNamespaceByID(gomock.Any()).Return(ns, nil).AnyTimes()
	mockNamespaceCache.EXPECT().GetNamespaceName(gomock.Any()).Return(ns.Name(), nil).AnyTimes()
	return ns, mockNamespaceCache
}

func TestMatchingEngineSuite(t *testing.T) {
	s := new(matchingEngineSuite)
	suite.Run(t, s)
}

func (s *matchingEngineSuite) SetupSuite() {
}

func (s *matchingEngineSuite) TearDownSuite() {
}

func (s *matchingEngineSuite) SetupTest() {
	s.Assertions = require.New(s.T())
	s.logger = log.NewTestLogger()
	s.Lock()
	defer s.Unlock()
	s.controller = gomock.NewController(s.T())
	s.mockHistoryClient = historyservicemock.NewMockHistoryServiceClient(s.controller)
	s.mockMatchingClient = matchingservicemock.NewMockMatchingServiceClient(s.controller)
	s.mockMatchingClient.EXPECT().GetTaskQueueUserData(gomock.Any(), gomock.Any()).
		Return(&matchingservice.GetTaskQueueUserDataResponse{}, nil).AnyTimes()
	s.mockMatchingClient.EXPECT().UpdateTaskQueueUserData(gomock.Any(), gomock.Any()).
		Return(&matchingservice.UpdateTaskQueueUserDataResponse{}, nil).AnyTimes()
	s.mockMatchingClient.EXPECT().ReplicateTaskQueueUserData(gomock.Any(), gomock.Any()).
		Return(&matchingservice.ReplicateTaskQueueUserDataResponse{}, nil).AnyTimes()
	s.taskManager = newTestTaskManager(s.logger)
	s.ns, s.mockNamespaceCache = createMockNamespaceCache(s.controller, matchingTestNamespace)
	s.mockVisibilityManager = manager.NewMockVisibilityManager(s.controller)
	s.mockVisibilityManager.EXPECT().Close().AnyTimes()
	s.mockHostInfoProvider = membership.NewMockHostInfoProvider(s.controller)
	hostInfo := membership.NewHostInfoFromAddress("self")
	s.mockHostInfoProvider.EXPECT().HostInfo().Return(hostInfo).AnyTimes()
	s.mockServiceResolver = membership.NewMockServiceResolver(s.controller)
	s.mockServiceResolver.EXPECT().Lookup(gomock.Any()).Return(hostInfo, nil).AnyTimes()
	s.mockServiceResolver.EXPECT().AddListener(gomock.Any(), gomock.Any()).AnyTimes()
	s.mockServiceResolver.EXPECT().RemoveListener(gomock.Any()).AnyTimes()

	s.matchingEngine = s.newMatchingEngine(defaultTestConfig(), s.taskManager)
	s.matchingEngine.Start()
}

func (s *matchingEngineSuite) TearDownTest() {
	s.matchingEngine.Stop()
	s.controller.Finish()
}

func (s *matchingEngineSuite) newMatchingEngine(
	config *Config, taskMgr persistence.TaskManager,
) *matchingEngineImpl {
	return newMatchingEngine(config, taskMgr, s.mockHistoryClient, s.logger, s.mockNamespaceCache, s.mockMatchingClient, s.mockVisibilityManager,
		s.mockHostInfoProvider, s.mockServiceResolver)
}

func newMatchingEngine(
	config *Config, taskMgr persistence.TaskManager, mockHistoryClient historyservice.HistoryServiceClient,
	logger log.Logger, mockNamespaceCache namespace.Registry, mockMatchingClient matchingservice.MatchingServiceClient,
	mockVisibilityManager manager.VisibilityManager, mockHostInfoProvider membership.HostInfoProvider, mockServiceResolver membership.ServiceResolver,
) *matchingEngineImpl {
	return &matchingEngineImpl{
<<<<<<< HEAD
		taskManager:         taskMgr,
		historyClient:       mockHistoryClient,
		taskQueues:          make(map[taskQueueID]taskQueueManager),
		taskQueueCount:      make(map[taskQueueCounterKey]int),
		queryResults:        collection.NewSyncMap[string, chan *queryResult](),
		logger:              logger,
		throttledLogger:     log.ThrottledLogger(logger),
		metricsHandler:      metrics.NoopMetricsHandler,
		matchingRawClient:   mockMatchingClient,
		tokenSerializer:     common.NewProtoTaskTokenSerializer(),
		config:              config,
		namespaceRegistry:   mockNamespaceCache,
		hostInfoProvider:    mockHostInfoProvider,
		serviceResolver:     mockServiceResolver,
		membershipChangedCh: make(chan *membership.ChangedEvent, 1),
		clusterMeta:         clustertest.NewMetadataForTest(cluster.NewTestClusterMetadataConfig(false, true)),
		timeSource:          clock.NewRealTimeSource(),
		visibilityManager:   mockVisibilityManager,
=======
		taskManager:   taskMgr,
		historyClient: mockHistoryClient,
		partitions:    make(map[tqid.PartitionKey]taskQueuePartitionManager),
		gaugeMetrics: gaugeMetrics{
			loadedTaskQueueFamilyCount:    make(map[taskQueueCounterKey]int),
			loadedTaskQueueCount:          make(map[taskQueueCounterKey]int),
			loadedTaskQueuePartitionCount: make(map[taskQueueCounterKey]int),
			loadedPhysicalTaskQueueCount:  make(map[taskQueueCounterKey]int),
		},
		lockableQueryTaskMap: lockableQueryTaskMap{queryTaskMap: make(map[string]chan *queryResult)},
		logger:               logger,
		throttledLogger:      log.ThrottledLogger(logger),
		metricsHandler:       metrics.NoopMetricsHandler,
		matchingRawClient:    mockMatchingClient,
		tokenSerializer:      common.NewProtoTaskTokenSerializer(),
		config:               config,
		namespaceRegistry:    mockNamespaceCache,
		clusterMeta:          cluster.NewMetadataForTest(cluster.NewTestClusterMetadataConfig(false, true)),
		timeSource:           clock.NewRealTimeSource(),
		visibilityManager:    mockVisibilityManager,
>>>>>>> 4da7e4c9
	}
}

func (s *matchingEngineSuite) newPartitionManager(prtn tqid.Partition, config *Config) taskQueuePartitionManager {
	tqConfig := newTaskQueueConfig(prtn.TaskQueue(), config, matchingTestNamespace)

	pm, err := newTaskQueuePartitionManager(s.matchingEngine, s.ns, prtn, tqConfig, &mockUserDataManager{})
	s.Require().NoError(err)
	return pm
}

func (s *matchingEngineSuite) TestAckManager() {
	m := newAckManager(s.logger)
	m.setAckLevel(100)
	s.EqualValues(100, m.getAckLevel())
	s.EqualValues(100, m.getReadLevel())
	const t1 = 200
	const t2 = 220
	const t3 = 320
	const t4 = 340
	const t5 = 360
	const t6 = 380

	m.addTask(t1)
	s.EqualValues(100, m.getAckLevel())
	s.EqualValues(t1, m.getReadLevel())

	m.addTask(t2)
	s.EqualValues(100, m.getAckLevel())
	s.EqualValues(t2, m.getReadLevel())

	m.completeTask(t2)
	s.EqualValues(100, m.getAckLevel())
	s.EqualValues(t2, m.getReadLevel())

	m.completeTask(t1)
	s.EqualValues(t2, m.getAckLevel())
	s.EqualValues(t2, m.getReadLevel())

	m.setAckLevel(300)
	s.EqualValues(300, m.getAckLevel())
	s.EqualValues(300, m.getReadLevel())

	m.addTask(t3)
	s.EqualValues(300, m.getAckLevel())
	s.EqualValues(t3, m.getReadLevel())

	m.addTask(t4)
	s.EqualValues(300, m.getAckLevel())
	s.EqualValues(t4, m.getReadLevel())

	m.completeTask(t3)
	s.EqualValues(t3, m.getAckLevel())
	s.EqualValues(t4, m.getReadLevel())

	m.completeTask(t4)
	s.EqualValues(t4, m.getAckLevel())
	s.EqualValues(t4, m.getReadLevel())

	m.setReadLevel(t5)
	s.EqualValues(t5, m.getReadLevel())

	m.setAckLevel(t5)
	m.setReadLevelAfterGap(t6)
	s.EqualValues(t6, m.getReadLevel())
	s.EqualValues(t6, m.getAckLevel())
}

func (s *matchingEngineSuite) TestAckManager_Sort() {
	m := newAckManager(s.logger)
	const t0 = 100
	m.setAckLevel(t0)
	s.EqualValues(t0, m.getAckLevel())
	s.EqualValues(t0, m.getReadLevel())
	const t1 = 200
	const t2 = 220
	const t3 = 320
	const t4 = 340
	const t5 = 360

	m.addTask(t1)
	m.addTask(t2)
	m.addTask(t3)
	m.addTask(t4)
	m.addTask(t5)

	m.completeTask(t2)
	s.EqualValues(t0, m.getAckLevel())

	m.completeTask(t1)
	s.EqualValues(t2, m.getAckLevel())

	m.completeTask(t5)
	s.EqualValues(t2, m.getAckLevel())

	m.completeTask(t4)
	s.EqualValues(t2, m.getAckLevel())

	m.completeTask(t3)
	s.EqualValues(t5, m.getAckLevel())
}

func (s *matchingEngineSuite) TestPollActivityTaskQueuesEmptyResult() {
	s.PollForTasksEmptyResultTest(context.Background(), enumspb.TASK_QUEUE_TYPE_ACTIVITY)
}

func (s *matchingEngineSuite) TestPollWorkflowTaskQueuesEmptyResult() {
	s.PollForTasksEmptyResultTest(context.Background(), enumspb.TASK_QUEUE_TYPE_WORKFLOW)
}

func (s *matchingEngineSuite) TestPollActivityTaskQueuesEmptyResultWithShortContext() {
	shortContextTimeout := returnEmptyTaskTimeBudget + 10*time.Millisecond
	callContext, cancel := context.WithTimeout(context.Background(), shortContextTimeout)
	defer cancel()
	s.PollForTasksEmptyResultTest(callContext, enumspb.TASK_QUEUE_TYPE_ACTIVITY)
}

func (s *matchingEngineSuite) TestPollWorkflowTaskQueuesEmptyResultWithShortContext() {
	shortContextTimeout := returnEmptyTaskTimeBudget + 10*time.Millisecond
	callContext, cancel := context.WithTimeout(context.Background(), shortContextTimeout)
	defer cancel()
	s.PollForTasksEmptyResultTest(callContext, enumspb.TASK_QUEUE_TYPE_WORKFLOW)
}

func (s *matchingEngineSuite) TestOnlyUnloadMatchingInstance() {
	prtn := newRootPartition(
		uuid.New(),
		"makeToast",
		enumspb.TASK_QUEUE_TYPE_ACTIVITY)
	tqm, err := s.matchingEngine.getTaskQueuePartitionManager(context.Background(), prtn, true)
	s.Require().NoError(err)

	tqm2 := s.newPartitionManager(prtn, s.matchingEngine.config)

	// try to unload a different tqm instance with the same taskqueue ID
	s.matchingEngine.unloadTaskQueuePartition(tqm2)

	got, err := s.matchingEngine.getTaskQueuePartitionManager(context.Background(), prtn, true)
	s.Require().NoError(err)
	s.Require().Same(tqm, got,
		"Unload call with non-matching taskQueuePartitionManager should not cause unload")

	// this time unload the right tqm
	s.matchingEngine.unloadTaskQueuePartition(tqm)

	got, err = s.matchingEngine.getTaskQueuePartitionManager(context.Background(), prtn, true)
	s.Require().NoError(err)
	s.Require().NotSame(tqm, got,
		"Unload call with matching incarnation should have caused unload")
}

func (s *matchingEngineSuite) TestPollWorkflowTaskQueues() {
	namespaceID := namespace.ID(uuid.New())
	tl := "makeToast"
	stickyTl := "makeStickyToast"
	stickyTlKind := enumspb.TASK_QUEUE_KIND_STICKY
	identity := "selfDrivingToaster"

	stickyTaskQueue := &taskqueuepb.TaskQueue{Name: stickyTl, Kind: stickyTlKind}

	s.matchingEngine.config.RangeSize = 2 // to test that range is not updated without tasks
	s.matchingEngine.config.LongPollExpirationInterval = dynamicconfig.GetDurationPropertyFnFilteredByTaskQueueInfo(10 * time.Millisecond)

	runID := uuid.NewRandom().String()
	workflowID := "workflow1"
	workflowType := &commonpb.WorkflowType{
		Name: "workflow",
	}
	execution := &commonpb.WorkflowExecution{RunId: runID, WorkflowId: workflowID}
	scheduledEventID := int64(0)

	// History service is using mock
	s.mockHistoryClient.EXPECT().RecordWorkflowTaskStarted(gomock.Any(), gomock.Any(), gomock.Any()).DoAndReturn(
		func(ctx context.Context, taskRequest *historyservice.RecordWorkflowTaskStartedRequest, arg2 ...interface{}) (*historyservice.RecordWorkflowTaskStartedResponse, error) {
			s.logger.Debug("Mock Received RecordWorkflowTaskStartedRequest")
			response := &historyservice.RecordWorkflowTaskStartedResponse{
				WorkflowType:               workflowType,
				PreviousStartedEventId:     scheduledEventID,
				ScheduledEventId:           scheduledEventID + 1,
				Attempt:                    1,
				StickyExecutionEnabled:     true,
				WorkflowExecutionTaskQueue: &taskqueuepb.TaskQueue{Name: tl, Kind: enumspb.TASK_QUEUE_KIND_NORMAL},
				History:                    &historypb.History{Events: []*historypb.HistoryEvent{}},
				NextPageToken:              nil,
			}
			return response, nil
		}).AnyTimes()

	addRequest := matchingservice.AddWorkflowTaskRequest{
		NamespaceId:            namespaceID.String(),
		Execution:              execution,
		ScheduledEventId:       scheduledEventID,
		TaskQueue:              stickyTaskQueue,
		ScheduleToStartTimeout: timestamp.DurationFromSeconds(100),
	}

	_, _, err := s.matchingEngine.AddWorkflowTask(context.Background(), &addRequest)
	// fail due to no sticky worker
	s.ErrorAs(err, new(*serviceerrors.StickyWorkerUnavailable))
	// poll the sticky queue, should get no result
	resp, err := s.matchingEngine.PollWorkflowTaskQueue(context.Background(), &matchingservice.PollWorkflowTaskQueueRequest{
		NamespaceId: namespaceID.String(),
		PollRequest: &workflowservice.PollWorkflowTaskQueueRequest{
			TaskQueue: stickyTaskQueue,
			Identity:  identity,
		},
	}, metrics.NoopMetricsHandler)
	s.NoError(err)
	s.Equal(emptyPollWorkflowTaskQueueResponse, resp)

	// add task to sticky queue again, this time it should pass
	_, _, err = s.matchingEngine.AddWorkflowTask(context.Background(), &addRequest)
	s.NoError(err)

	resp, err = s.matchingEngine.PollWorkflowTaskQueue(context.Background(), &matchingservice.PollWorkflowTaskQueueRequest{
		NamespaceId: namespaceID.String(),
		PollRequest: &workflowservice.PollWorkflowTaskQueueRequest{
			TaskQueue: stickyTaskQueue,
			Identity:  identity,
		},
	}, metrics.NoopMetricsHandler)
	s.NoError(err)

	expectedResp := &matchingservice.PollWorkflowTaskQueueResponse{
		TaskToken:              resp.TaskToken,
		WorkflowExecution:      execution,
		WorkflowType:           workflowType,
		PreviousStartedEventId: scheduledEventID,
		StartedEventId:         common.EmptyEventID,
		Attempt:                1,
		NextEventId:            common.EmptyEventID,
		BacklogCountHint:       0,
		StickyExecutionEnabled: true,
		Query:                  nil,
		TransientWorkflowTask:  nil,
		WorkflowExecutionTaskQueue: &taskqueuepb.TaskQueue{
			Name: tl,
			Kind: enumspb.TASK_QUEUE_KIND_NORMAL,
		},
		BranchToken:   nil,
		ScheduledTime: nil,
		StartedTime:   nil,
		Queries:       nil,
		History:       &historypb.History{Events: []*historypb.HistoryEvent{}},
		NextPageToken: nil,
	}

	s.Nil(err)
	s.Equal(expectedResp, resp)
}

func (s *matchingEngineSuite) PollForTasksEmptyResultTest(callContext context.Context, taskType enumspb.TaskQueueType) {
	s.matchingEngine.config.RangeSize = 2 // to test that range is not updated without tasks
	if _, ok := callContext.Deadline(); !ok {
		s.matchingEngine.config.LongPollExpirationInterval = dynamicconfig.GetDurationPropertyFnFilteredByTaskQueueInfo(10 * time.Millisecond)
	}

	namespaceId := uuid.New()
	tl := "makeToast"
	identity := "selfDrivingToaster"

	taskQueue := &taskqueuepb.TaskQueue{
		Name: tl,
		Kind: enumspb.TASK_QUEUE_KIND_NORMAL,
	}
	var taskQueueType enumspb.TaskQueueType
	tlID := newUnversionedRootQueueKey(namespaceId, tl, taskType)
	const pollCount = 10
	for i := 0; i < pollCount; i++ {
		if taskType == enumspb.TASK_QUEUE_TYPE_ACTIVITY {
			pollResp, err := s.matchingEngine.PollActivityTaskQueue(callContext, &matchingservice.PollActivityTaskQueueRequest{
				NamespaceId: namespaceId,
				PollRequest: &workflowservice.PollActivityTaskQueueRequest{
					TaskQueue: taskQueue,
					Identity:  identity,
				},
			}, metrics.NoopMetricsHandler)
			s.NoError(err)
			s.Equal(emptyPollActivityTaskQueueResponse, pollResp)

			taskQueueType = enumspb.TASK_QUEUE_TYPE_ACTIVITY
		} else {
			resp, err := s.matchingEngine.PollWorkflowTaskQueue(callContext, &matchingservice.PollWorkflowTaskQueueRequest{
				NamespaceId: namespaceId,
				PollRequest: &workflowservice.PollWorkflowTaskQueueRequest{
					TaskQueue: taskQueue,
					Identity:  identity,
				},
			}, metrics.NoopMetricsHandler)
			s.NoError(err)
			s.Equal(emptyPollWorkflowTaskQueueResponse, resp)

			taskQueueType = enumspb.TASK_QUEUE_TYPE_WORKFLOW
		}
		select {
		case <-callContext.Done():
			s.FailNow("Call context has expired.")
		default:
		}
		// check the poller information
		descResp, err := s.matchingEngine.DescribeTaskQueue(context.Background(), &matchingservice.DescribeTaskQueueRequest{
			NamespaceId: namespaceId,
			DescRequest: &workflowservice.DescribeTaskQueueRequest{
				TaskQueue:              taskQueue,
				TaskQueueType:          taskQueueType,
				IncludeTaskQueueStatus: false,
			},
		})
		s.NoError(err)
		s.Equal(1, len(descResp.DescResponse.Pollers))
		s.Equal(identity, descResp.DescResponse.Pollers[0].GetIdentity())
		s.NotEmpty(descResp.DescResponse.Pollers[0].GetLastAccessTime())
		s.Nil(descResp.DescResponse.GetTaskQueueStatus())
	}
	s.EqualValues(1, s.taskManager.getQueueManager(tlID).RangeID())
}

func (s *matchingEngineSuite) TestPollWorkflowTaskQueues_NamespaceHandover() {
	namespaceId := uuid.New()
	taskQueue := &taskqueuepb.TaskQueue{Name: "queue", Kind: enumspb.TASK_QUEUE_KIND_NORMAL}

	addRequest := matchingservice.AddWorkflowTaskRequest{
		NamespaceId:            namespaceId,
		Execution:              &commonpb.WorkflowExecution{WorkflowId: "workflowID", RunId: uuid.NewRandom().String()},
		ScheduledEventId:       int64(0),
		TaskQueue:              taskQueue,
		ScheduleToStartTimeout: timestamp.DurationFromSeconds(100),
	}

	// add multiple workflow tasks, but matching should not keep polling new tasks
	// upon getting namespace handover error when recording start for the first task
	_, _, err := s.matchingEngine.AddWorkflowTask(context.Background(), &addRequest)
	s.NoError(err)
	_, _, err = s.matchingEngine.AddWorkflowTask(context.Background(), &addRequest)
	s.NoError(err)

	s.mockHistoryClient.EXPECT().RecordWorkflowTaskStarted(gomock.Any(), gomock.Any(), gomock.Any()).
		Return(nil, common.ErrNamespaceHandover).Times(1)
	resp, err := s.matchingEngine.PollWorkflowTaskQueue(context.Background(), &matchingservice.PollWorkflowTaskQueueRequest{
		NamespaceId: namespaceId,
		PollRequest: &workflowservice.PollWorkflowTaskQueueRequest{
			TaskQueue: taskQueue,
			Identity:  "identity",
		},
	}, metrics.NoopMetricsHandler)
	s.Nil(resp)
	s.Equal(common.ErrNamespaceHandover.Error(), err.Error())
}

func (s *matchingEngineSuite) TestPollActivityTaskQueues_NamespaceHandover() {
	namespaceId := uuid.New()
	taskQueue := &taskqueuepb.TaskQueue{Name: "queue", Kind: enumspb.TASK_QUEUE_KIND_NORMAL}

	addRequest := matchingservice.AddActivityTaskRequest{
		NamespaceId:            namespaceId,
		Execution:              &commonpb.WorkflowExecution{WorkflowId: "workflowID", RunId: uuid.NewRandom().String()},
		ScheduledEventId:       int64(5),
		TaskQueue:              taskQueue,
		ScheduleToStartTimeout: timestamp.DurationFromSeconds(100),
	}

	// add multiple activity tasks, but matching should not keep polling new tasks
	// upon getting namespace handover error when recording start for the first task
	_, _, err := s.matchingEngine.AddActivityTask(context.Background(), &addRequest)
	s.NoError(err)
	_, _, err = s.matchingEngine.AddActivityTask(context.Background(), &addRequest)
	s.NoError(err)

	s.mockHistoryClient.EXPECT().RecordActivityTaskStarted(gomock.Any(), gomock.Any(), gomock.Any()).
		Return(nil, common.ErrNamespaceHandover).Times(1)
	resp, err := s.matchingEngine.PollActivityTaskQueue(context.Background(), &matchingservice.PollActivityTaskQueueRequest{
		NamespaceId: namespaceId,
		PollRequest: &workflowservice.PollActivityTaskQueueRequest{
			TaskQueue: taskQueue,
			Identity:  "identity",
		},
	}, metrics.NoopMetricsHandler)
	s.Nil(resp)
	s.Equal(common.ErrNamespaceHandover.Error(), err.Error())
}

func (s *matchingEngineSuite) TestAddActivityTasks() {
	s.AddTasksTest(enumspb.TASK_QUEUE_TYPE_ACTIVITY, false)
}

func (s *matchingEngineSuite) TestAddWorkflowTasks() {
	s.AddTasksTest(enumspb.TASK_QUEUE_TYPE_WORKFLOW, false)
}

func (s *matchingEngineSuite) TestAddWorkflowTasksForwarded() {
	s.AddTasksTest(enumspb.TASK_QUEUE_TYPE_WORKFLOW, true)
}

func (s *matchingEngineSuite) AddTasksTest(taskType enumspb.TaskQueueType, isForwarded bool) {
	s.matchingEngine.config.RangeSize = 300 // override to low number for the test

	namespaceId := uuid.New()
	tl := "makeToast"
	forwardedFrom := "/_sys/makeToast/1"

	taskQueue := &taskqueuepb.TaskQueue{
		Name: tl,
		Kind: enumspb.TASK_QUEUE_KIND_NORMAL,
	}

	const taskCount = 111

	runID := uuid.New()
	workflowID := "workflow1"
	execution := &commonpb.WorkflowExecution{RunId: runID, WorkflowId: workflowID}

	for i := int64(0); i < taskCount; i++ {
		scheduledEventID := i * 3
		var err error
		if taskType == enumspb.TASK_QUEUE_TYPE_ACTIVITY {
			addRequest := matchingservice.AddActivityTaskRequest{
				NamespaceId:            namespaceId,
				Execution:              execution,
				ScheduledEventId:       scheduledEventID,
				TaskQueue:              taskQueue,
				ScheduleToStartTimeout: timestamp.DurationFromSeconds(100),
			}
			if isForwarded {
				addRequest.ForwardedSource = forwardedFrom
			}
			_, _, err = s.matchingEngine.AddActivityTask(context.Background(), &addRequest)
		} else {
			addRequest := matchingservice.AddWorkflowTaskRequest{
				NamespaceId:            namespaceId,
				Execution:              execution,
				ScheduledEventId:       scheduledEventID,
				TaskQueue:              taskQueue,
				ScheduleToStartTimeout: timestamp.DurationFromSeconds(100),
			}
			if isForwarded {
				addRequest.ForwardedSource = forwardedFrom
			}
			_, _, err = s.matchingEngine.AddWorkflowTask(context.Background(), &addRequest)
		}

		switch isForwarded {
		case false:
			s.NoError(err)
		case true:
			s.Equal(errRemoteSyncMatchFailed, err)
		}
	}

	switch isForwarded {
	case false:
		s.EqualValues(taskCount, s.taskManager.getTaskCount(newUnversionedRootQueueKey(namespaceId, tl, taskType)))
	case true:
		s.EqualValues(0, s.taskManager.getTaskCount(newUnversionedRootQueueKey(namespaceId, tl, taskType)))
	}
}

func (s *matchingEngineSuite) TestAddWorkflowTaskDoesNotLoadSticky() {
	addRequest := matchingservice.AddWorkflowTaskRequest{
		NamespaceId:            uuid.New(),
		Execution:              &commonpb.WorkflowExecution{RunId: uuid.New(), WorkflowId: "wf1"},
		ScheduledEventId:       0,
		TaskQueue:              &taskqueuepb.TaskQueue{Name: "sticky", Kind: enumspb.TASK_QUEUE_KIND_STICKY},
		ScheduleToStartTimeout: timestamp.DurationFromSeconds(100),
	}
	_, _, err := s.matchingEngine.AddWorkflowTask(context.Background(), &addRequest)
	s.ErrorAs(err, new(*serviceerrors.StickyWorkerUnavailable))
	// check loaded queues
	s.matchingEngine.partitionsLock.RLock()
	defer s.matchingEngine.partitionsLock.RUnlock()
	s.Equal(0, len(s.matchingEngine.partitions))
}

func (s *matchingEngineSuite) TestQueryWorkflowDoesNotLoadSticky() {
	query := matchingservice.QueryWorkflowRequest{
		NamespaceId: uuid.New(),
		TaskQueue:   &taskqueuepb.TaskQueue{Name: "sticky", Kind: enumspb.TASK_QUEUE_KIND_STICKY},
		QueryRequest: &workflowservice.QueryWorkflowRequest{
			Namespace: "ns",
			Execution: &commonpb.WorkflowExecution{RunId: uuid.New(), WorkflowId: "wf1"},
			Query:     &querypb.WorkflowQuery{QueryType: "q"},
		},
	}
	_, err := s.matchingEngine.QueryWorkflow(context.Background(), &query)
	s.ErrorAs(err, new(*serviceerrors.StickyWorkerUnavailable))
	// check loaded queues
	s.matchingEngine.partitionsLock.RLock()
	defer s.matchingEngine.partitionsLock.RUnlock()
	s.Equal(0, len(s.matchingEngine.partitions))
}

func (s *matchingEngineSuite) TestAddThenConsumeActivities() {
	s.matchingEngine.config.LongPollExpirationInterval = dynamicconfig.GetDurationPropertyFnFilteredByTaskQueueInfo(10 * time.Millisecond)

	runID := uuid.NewRandom().String()
	workflowID := "workflow1"
	workflowExecution := &commonpb.WorkflowExecution{RunId: runID, WorkflowId: workflowID}

	const taskCount = 1000
	const initialRangeID = 102
	// TODO: Understand why publish is low when rangeSize is 3
	const rangeSize = 30

	namespaceId := uuid.New()
	tl := "makeToast"
	tlID := newUnversionedRootQueueKey(namespaceId, tl, enumspb.TASK_QUEUE_TYPE_ACTIVITY)
	s.taskManager.getQueueManager(tlID).rangeID = initialRangeID
	s.matchingEngine.config.RangeSize = rangeSize // override to low number for the test

	taskQueue := &taskqueuepb.TaskQueue{
		Name: tl,
		Kind: enumspb.TASK_QUEUE_KIND_NORMAL,
	}

	for i := int64(0); i < taskCount; i++ {
		scheduledEventID := i * 3
		addRequest := matchingservice.AddActivityTaskRequest{
			NamespaceId:            namespaceId,
			Execution:              workflowExecution,
			ScheduledEventId:       scheduledEventID,
			TaskQueue:              taskQueue,
			ScheduleToStartTimeout: timestamp.DurationFromSeconds(100),
		}

		_, _, err := s.matchingEngine.AddActivityTask(context.Background(), &addRequest)
		s.NoError(err)
	}
	s.EqualValues(taskCount, s.taskManager.getTaskCount(tlID))

	activityTypeName := "activity1"
	activityID := "activityId1"
	activityType := &commonpb.ActivityType{Name: activityTypeName}
	activityInput := payloads.EncodeString("Activity1 Input")

	identity := "nobody"

	// History service is using mock
	s.mockHistoryClient.EXPECT().RecordActivityTaskStarted(gomock.Any(), gomock.Any(), gomock.Any()).DoAndReturn(
		func(ctx context.Context, taskRequest *historyservice.RecordActivityTaskStartedRequest, arg2 ...interface{}) (*historyservice.RecordActivityTaskStartedResponse, error) {
			s.logger.Debug("Mock Received RecordActivityTaskStartedRequest")
			resp := &historyservice.RecordActivityTaskStartedResponse{
				Attempt: 1,
				ScheduledEvent: newActivityTaskScheduledEvent(taskRequest.ScheduledEventId, 0,
					&commandpb.ScheduleActivityTaskCommandAttributes{
						ActivityId: activityID,
						TaskQueue: &taskqueuepb.TaskQueue{
							Name: taskQueue.Name,
							Kind: enumspb.TASK_QUEUE_KIND_NORMAL,
						},
						ActivityType:           activityType,
						Input:                  activityInput,
						ScheduleToCloseTimeout: durationpb.New(100 * time.Second),
						ScheduleToStartTimeout: durationpb.New(50 * time.Second),
						StartToCloseTimeout:    durationpb.New(50 * time.Second),
						HeartbeatTimeout:       durationpb.New(10 * time.Second),
					}),
			}
			resp.StartedTime = timestamp.TimeNowPtrUtc()
			return resp, nil
		}).AnyTimes()

	for i := int64(0); i < taskCount; {
		scheduledEventID := i * 3

		result, err := s.matchingEngine.PollActivityTaskQueue(context.Background(), &matchingservice.PollActivityTaskQueueRequest{
			NamespaceId: namespaceId,
			PollRequest: &workflowservice.PollActivityTaskQueueRequest{
				TaskQueue: taskQueue,
				Identity:  identity,
			},
		}, metrics.NoopMetricsHandler)

		s.NoError(err)
		s.NotNil(result)
		if len(result.TaskToken) == 0 {
			s.logger.Debug("empty poll returned")
			continue
		}
		s.EqualValues(activityID, result.ActivityId)
		s.EqualValues(activityType, result.ActivityType)
		s.EqualValues(activityInput, result.Input)
		s.EqualValues(workflowExecution, result.WorkflowExecution)
		s.Equal(true, validateTimeRange(result.ScheduledTime.AsTime(), time.Minute))
		s.EqualValues(time.Second*100, result.ScheduleToCloseTimeout.AsDuration())
		s.Equal(true, validateTimeRange(result.StartedTime.AsTime(), time.Minute))
		s.EqualValues(time.Second*50, result.StartToCloseTimeout.AsDuration())
		s.EqualValues(time.Second*10, result.HeartbeatTimeout.AsDuration())
		taskToken := &tokenspb.Task{
			Attempt:          1,
			NamespaceId:      namespaceId,
			WorkflowId:       workflowID,
			RunId:            runID,
			ScheduledEventId: scheduledEventID,
			ActivityId:       activityID,
			ActivityType:     activityTypeName,
		}

		serializedToken, _ := s.matchingEngine.tokenSerializer.Serialize(taskToken)
		s.EqualValues(serializedToken, result.TaskToken)
		i++
	}
	s.EqualValues(0, s.taskManager.getTaskCount(tlID))
	expectedRange := int64(initialRangeID + taskCount/rangeSize)
	if taskCount%rangeSize > 0 {
		expectedRange++
	}
	// Due to conflicts some ids are skipped and more real ranges are used.
	s.True(expectedRange <= s.taskManager.getQueueManager(tlID).rangeID)
}

// TODO: this unit test does not seem to belong to matchingEngine, move it to the right place
func (s *matchingEngineSuite) TestSyncMatchActivities() {
	// Set a short long poll expiration so that we don't have to wait too long for 0 throttling cases
	s.matchingEngine.config.LongPollExpirationInterval = dynamicconfig.GetDurationPropertyFnFilteredByTaskQueueInfo(2 * time.Second)

	runID := uuid.NewRandom().String()
	workflowID := "workflow1"
	workflowExecution := &commonpb.WorkflowExecution{RunId: runID, WorkflowId: workflowID}

	const taskCount = 10
	const initialRangeID = 102
	// TODO: Understand why publish is low when rangeSize is 3
	const rangeSize = 30

	namespaceId := uuid.New()
	tl := "makeToast"
	dbq := newUnversionedRootQueueKey(namespaceId, tl, enumspb.TASK_QUEUE_TYPE_ACTIVITY)
	s.matchingEngine.config.RangeSize = rangeSize // override to low number for the test
	// So we can get snapshots
	scope := tally.NewTestScope("test", nil)
	s.matchingEngine.metricsHandler = metrics.NewTallyMetricsHandler(metrics.ClientConfig{}, scope).WithTags(metrics.ServiceNameTag(primitives.MatchingService))

	var err error
	s.taskManager.getQueueManager(dbq).rangeID = initialRangeID
	mgr := s.newPartitionManager(dbq.partition, s.matchingEngine.config)

	mgrImpl, ok := mgr.(*taskQueuePartitionManagerImpl).defaultQueue.(*physicalTaskQueueManagerImpl)
	s.True(ok)

	mgrImpl.matcher.config.MinTaskThrottlingBurstSize = func() int { return 0 }
	mgrImpl.matcher.rateLimiter = quotas.NewRateLimiter(
		defaultTaskDispatchRPS,
		defaultTaskDispatchRPS,
	)
	mgrImpl.matcher.dynamicRateBurst = &dynamicRateBurstWrapper{
		MutableRateBurst: quotas.NewMutableRateBurst(
			defaultTaskDispatchRPS,
			defaultTaskDispatchRPS,
		),
		RateLimiterImpl: mgrImpl.matcher.rateLimiter.(*quotas.RateLimiterImpl),
	}
	s.matchingEngine.updateTaskQueue(dbq.partition, mgr)

	mgr.Start()

	taskQueue := &taskqueuepb.TaskQueue{
		Name: tl,
		Kind: enumspb.TASK_QUEUE_KIND_NORMAL,
	}
	activityTypeName := "activity1"
	activityID := "activityId1"
	activityType := &commonpb.ActivityType{Name: activityTypeName}
	activityInput := payloads.EncodeString("Activity1 Input")

	identity := "nobody"

	// History service is using mock
	s.mockHistoryClient.EXPECT().RecordActivityTaskStarted(gomock.Any(), gomock.Any(), gomock.Any()).DoAndReturn(
		func(ctx context.Context, taskRequest *historyservice.RecordActivityTaskStartedRequest, arg2 ...interface{}) (*historyservice.RecordActivityTaskStartedResponse, error) {
			s.logger.Debug("Mock Received RecordActivityTaskStartedRequest")
			return &historyservice.RecordActivityTaskStartedResponse{
				Attempt: 1,
				ScheduledEvent: newActivityTaskScheduledEvent(taskRequest.ScheduledEventId, 0,
					&commandpb.ScheduleActivityTaskCommandAttributes{
						ActivityId: activityID,
						TaskQueue: &taskqueuepb.TaskQueue{
							Name: taskQueue.Name,
							Kind: enumspb.TASK_QUEUE_KIND_NORMAL,
						},
						ActivityType:           activityType,
						Input:                  activityInput,
						ScheduleToStartTimeout: durationpb.New(1 * time.Second),
						ScheduleToCloseTimeout: durationpb.New(2 * time.Second),
						StartToCloseTimeout:    durationpb.New(1 * time.Second),
						HeartbeatTimeout:       durationpb.New(1 * time.Second),
					}),
			}, nil
		}).AnyTimes()

	pollFunc := func(maxDispatch float64) (*matchingservice.PollActivityTaskQueueResponse, error) {
		return s.matchingEngine.PollActivityTaskQueue(context.Background(), &matchingservice.PollActivityTaskQueueRequest{
			NamespaceId: namespaceId,
			PollRequest: &workflowservice.PollActivityTaskQueueRequest{
				TaskQueue:         taskQueue,
				Identity:          identity,
				TaskQueueMetadata: &taskqueuepb.TaskQueueMetadata{MaxTasksPerSecond: &wrapperspb.DoubleValue{Value: maxDispatch}},
			},
		}, metrics.NoopMetricsHandler)
	}

	for i := int64(0); i < taskCount; i++ {
		scheduledEventID := i * 3

		var wg sync.WaitGroup
		var result *matchingservice.PollActivityTaskQueueResponse
		var pollErr error
		maxDispatch := defaultTaskDispatchRPS
		if i == taskCount/2 {
			maxDispatch = 0
		}
		wg.Add(1)
		go func() {
			defer wg.Done()
			result, pollErr = pollFunc(maxDispatch)
		}()
		time.Sleep(20 * time.Millisecond) // Necessary for sync match to happen

		addRequest := matchingservice.AddActivityTaskRequest{
			NamespaceId:            namespaceId,
			Execution:              workflowExecution,
			ScheduledEventId:       scheduledEventID,
			TaskQueue:              taskQueue,
			ScheduleToStartTimeout: timestamp.DurationFromSeconds(100),
		}
		_, _, err := s.matchingEngine.AddActivityTask(context.Background(), &addRequest)
		wg.Wait()
		s.NoError(err)
		s.NoError(pollErr)
		s.NotNil(result)

		if len(result.TaskToken) == 0 {
			// when ratelimit is set to zero, poller is expected to return empty result
			// reset ratelimit, poll again and make sure task is returned this time
			s.logger.Debug("empty poll returned")
			s.Equal(float64(0), maxDispatch)
			maxDispatch = defaultTaskDispatchRPS
			wg.Add(1)
			go func() {
				defer wg.Done()
				result, pollErr = pollFunc(maxDispatch)
			}()
			wg.Wait()
			s.NoError(err)
			s.NoError(pollErr)
			s.NotNil(result)
			s.True(len(result.TaskToken) > 0)
		}

		s.EqualValues(activityID, result.ActivityId)
		s.EqualValues(activityType, result.ActivityType)
		s.EqualValues(activityInput, result.Input)
		s.EqualValues(workflowExecution, result.WorkflowExecution)
		taskToken := &tokenspb.Task{
			Attempt:          1,
			NamespaceId:      namespaceId,
			WorkflowId:       workflowID,
			RunId:            runID,
			ScheduledEventId: scheduledEventID,
			ActivityId:       activityID,
			ActivityType:     activityTypeName,
		}

		serializedToken, _ := s.matchingEngine.tokenSerializer.Serialize(taskToken)
		// s.EqualValues(scheduledEventID, result.Task)

		s.EqualValues(serializedToken, result.TaskToken)
	}

	time.Sleep(20 * time.Millisecond) // So any buffer tasks from 0 rps get picked up
	snap := scope.Snapshot()
	syncCtr := snap.Counters()["test.sync_throttle_count+namespace="+matchingTestNamespace+",operation=TaskQueueMgr,service_name=matching,task_type=Activity,taskqueue=makeToast,worker-build-id=_unversioned_"]
	s.Equal(1, int(syncCtr.Value()))                        // Check times zero rps is set = throttle counter
	s.EqualValues(1, s.taskManager.getCreateTaskCount(dbq)) // Check times zero rps is set = Tasks stored in persistence
	s.EqualValues(0, s.taskManager.getTaskCount(dbq))
	expectedRange := int64(initialRangeID + taskCount/rangeSize)
	if taskCount%rangeSize > 0 {
		expectedRange++
	}
	// Due to conflicts some ids are skipped and more real ranges are used.
	s.True(expectedRange <= s.taskManager.getQueueManager(dbq).rangeID)

	// check the poller information
	tlType := enumspb.TASK_QUEUE_TYPE_ACTIVITY
	descResp, err := s.matchingEngine.DescribeTaskQueue(context.Background(), &matchingservice.DescribeTaskQueueRequest{
		NamespaceId: namespaceId,
		DescRequest: &workflowservice.DescribeTaskQueueRequest{
			TaskQueue:              taskQueue,
			TaskQueueType:          tlType,
			IncludeTaskQueueStatus: true,
		},
	})
	s.NoError(err)
	s.Equal(1, len(descResp.DescResponse.Pollers))
	s.Equal(identity, descResp.DescResponse.Pollers[0].GetIdentity())
	s.NotEmpty(descResp.DescResponse.Pollers[0].GetLastAccessTime())
	s.Equal(defaultTaskDispatchRPS, descResp.DescResponse.Pollers[0].GetRatePerSecond())
	s.NotNil(descResp.DescResponse.GetTaskQueueStatus())
	numPartitions := float64(s.matchingEngine.config.NumTaskqueueWritePartitions("", "", tlType))
	s.True(descResp.DescResponse.GetTaskQueueStatus().GetRatePerSecond()*numPartitions >= (defaultTaskDispatchRPS - 1))
}

func (s *matchingEngineSuite) TestConcurrentPublishConsumeActivities() {
	dispatchLimitFn := func(int, int64) float64 {
		return defaultTaskDispatchRPS
	}
	const workerCount = 20
	const taskCount = 100
	throttleCt := s.concurrentPublishConsumeActivities(workerCount, taskCount, dispatchLimitFn)
	s.Zero(throttleCt)
}

func (s *matchingEngineSuite) TestConcurrentPublishConsumeActivitiesWithZeroDispatch() {
	s.T().Skip("Racy - times out ~50% of the time running locally with --race")
	// Set a short long poll expiration so that we don't have to wait too long for 0 throttling cases
	s.matchingEngine.config.LongPollExpirationInterval = dynamicconfig.GetDurationPropertyFnFilteredByTaskQueueInfo(20 * time.Millisecond)
	dispatchLimitFn := func(wc int, tc int64) float64 {
		if tc%50 == 0 && wc%5 == 0 { // Gets triggered atleast 20 times
			return 0
		}
		return defaultTaskDispatchRPS
	}
	const workerCount = 20
	const taskCount = 100
	throttleCt := s.concurrentPublishConsumeActivities(workerCount, taskCount, dispatchLimitFn)
	s.logger.Info("Number of tasks throttled", tag.Number(throttleCt))
	// atleast once from 0 dispatch poll, and until TTL is hit at which time throttle limit is reset
	// hard to predict exactly how many times, since the atomic.Value load might not have updated.
	s.True(throttleCt >= 1)
}

func (s *matchingEngineSuite) concurrentPublishConsumeActivities(
	workerCount int,
	taskCount int64,
	dispatchLimitFn func(int, int64) float64,
) int64 {
	scope := tally.NewTestScope("test", nil)
	s.matchingEngine.metricsHandler = metrics.NewTallyMetricsHandler(metrics.ClientConfig{}, scope).WithTags(metrics.ServiceNameTag(primitives.MatchingService))
	runID := uuid.NewRandom().String()
	workflowID := "workflow1"
	workflowExecution := &commonpb.WorkflowExecution{RunId: runID, WorkflowId: workflowID}

	const initialRangeID = 0
	const rangeSize = 3
	var scheduledEventID int64 = 123
	namespaceId := uuid.New()
	tl := "makeToast"
	dbq := newUnversionedRootQueueKey(namespaceId, tl, enumspb.TASK_QUEUE_TYPE_ACTIVITY)
	s.matchingEngine.config.RangeSize = rangeSize // override to low number for the test

	s.taskManager.getQueueManager(dbq).rangeID = initialRangeID
	mgr := s.newPartitionManager(dbq.partition, s.matchingEngine.config)

	mgrImpl := mgr.(*taskQueuePartitionManagerImpl).defaultQueue.(*physicalTaskQueueManagerImpl)
	mgrImpl.matcher.config.MinTaskThrottlingBurstSize = func() int { return 0 }
	mgrImpl.matcher.rateLimiter = quotas.NewRateLimiter(
		defaultTaskDispatchRPS,
		defaultTaskDispatchRPS,
	)
	mgrImpl.matcher.dynamicRateBurst = &dynamicRateBurstWrapper{
		MutableRateBurst: quotas.NewMutableRateBurst(
			defaultTaskDispatchRPS,
			defaultTaskDispatchRPS,
		),
		RateLimiterImpl: mgrImpl.matcher.rateLimiter.(*quotas.RateLimiterImpl),
	}
	s.matchingEngine.updateTaskQueue(dbq.partition, mgr)
	mgr.Start()

	taskQueue := &taskqueuepb.TaskQueue{
		Name: tl,
		Kind: enumspb.TASK_QUEUE_KIND_NORMAL,
	}
	var wg sync.WaitGroup
	wg.Add(2 * workerCount)

	for p := 0; p < workerCount; p++ {
		go func() {
			defer wg.Done()
			for i := int64(0); i < taskCount; i++ {
				addRequest := matchingservice.AddActivityTaskRequest{
					NamespaceId:            namespaceId,
					Execution:              workflowExecution,
					ScheduledEventId:       scheduledEventID,
					TaskQueue:              taskQueue,
					ScheduleToStartTimeout: timestamp.DurationFromSeconds(100),
				}

				_, _, err := s.matchingEngine.AddActivityTask(context.Background(), &addRequest)
				if err != nil {
					s.logger.Info("Failure in AddActivityTask", tag.Error(err))
					i--
				}
			}
		}()
	}

	activityTypeName := "activity1"
	activityID := "activityId1"
	activityType := &commonpb.ActivityType{Name: activityTypeName}
	activityInput := payloads.EncodeString("Activity1 Input")
	activityHeader := &commonpb.Header{
		Fields: map[string]*commonpb.Payload{"tracing": payload.EncodeString("tracing data")},
	}

	identity := "nobody"

	// History service is using mock
	s.mockHistoryClient.EXPECT().RecordActivityTaskStarted(gomock.Any(), gomock.Any(), gomock.Any()).DoAndReturn(
		func(ctx context.Context, taskRequest *historyservice.RecordActivityTaskStartedRequest, arg2 ...interface{}) (*historyservice.RecordActivityTaskStartedResponse, error) {
			s.logger.Debug("Mock Received RecordActivityTaskStartedRequest")
			return &historyservice.RecordActivityTaskStartedResponse{
				Attempt: 1,
				ScheduledEvent: newActivityTaskScheduledEvent(taskRequest.ScheduledEventId, 0,
					&commandpb.ScheduleActivityTaskCommandAttributes{
						ActivityId: activityID,
						TaskQueue: &taskqueuepb.TaskQueue{
							Name: taskQueue.Name,
							Kind: enumspb.TASK_QUEUE_KIND_NORMAL,
						},
						ActivityType:           activityType,
						Input:                  activityInput,
						Header:                 activityHeader,
						ScheduleToStartTimeout: durationpb.New(1 * time.Second),
						ScheduleToCloseTimeout: durationpb.New(2 * time.Second),
						StartToCloseTimeout:    durationpb.New(1 * time.Second),
						HeartbeatTimeout:       durationpb.New(1 * time.Second),
					}),
			}, nil
		}).AnyTimes()

	for p := 0; p < workerCount; p++ {
		go func(wNum int) {
			defer wg.Done()
			for i := int64(0); i < taskCount; {
				maxDispatch := dispatchLimitFn(wNum, i)
				result, err := s.matchingEngine.PollActivityTaskQueue(context.Background(), &matchingservice.PollActivityTaskQueueRequest{
					NamespaceId: namespaceId,
					PollRequest: &workflowservice.PollActivityTaskQueueRequest{
						TaskQueue:         taskQueue,
						Identity:          identity,
						TaskQueueMetadata: &taskqueuepb.TaskQueueMetadata{MaxTasksPerSecond: &wrapperspb.DoubleValue{Value: maxDispatch}},
					},
				}, metrics.NoopMetricsHandler)
				s.NoError(err)
				s.NotNil(result)
				if len(result.TaskToken) == 0 {
					s.logger.Debug("empty poll returned")
					continue
				}
				s.EqualValues(activityID, result.ActivityId)
				s.EqualValues(activityType, result.ActivityType)
				s.EqualValues(activityInput, result.Input)
				s.EqualValues(activityHeader, result.Header)
				s.EqualValues(workflowExecution, result.WorkflowExecution)
				taskToken := &tokenspb.Task{
					Attempt:          1,
					NamespaceId:      namespaceId,
					WorkflowId:       workflowID,
					RunId:            runID,
					ScheduledEventId: scheduledEventID,
					ActivityId:       activityID,
					ActivityType:     activityTypeName,
				}
				resultToken, err := s.matchingEngine.tokenSerializer.Deserialize(result.TaskToken)
				s.NoError(err)

				s.EqualValues(taskToken, resultToken, fmt.Sprintf("%v!=%v", taskToken, resultToken))
				i++
			}
		}(p)
	}
	wg.Wait()
	totalTasks := int(taskCount) * workerCount
	persisted := s.taskManager.getCreateTaskCount(dbq)
	s.True(persisted < totalTasks)
	expectedRange := int64(initialRangeID + persisted/rangeSize)
	if persisted%rangeSize > 0 {
		expectedRange++
	}
	// Due to conflicts some ids are skipped and more real ranges are used.
	s.True(expectedRange <= s.taskManager.getQueueManager(dbq).rangeID)
	s.EqualValues(0, s.taskManager.getTaskCount(dbq))

	syncCtr := scope.Snapshot().Counters()["test.sync_throttle_count+namespace="+matchingTestNamespace+",operation=TaskQueueMgr,taskqueue=makeToast"]
	bufCtr := scope.Snapshot().Counters()["test.buffer_throttle_count+namespace="+matchingTestNamespace+",operation=TaskQueueMgr,taskqueue=makeToast"]
	total := int64(0)
	if syncCtr != nil {
		total += syncCtr.Value()
	}
	if bufCtr != nil {
		total += bufCtr.Value()
	}
	return total
}

func (s *matchingEngineSuite) TestConcurrentPublishConsumeWorkflowTasks() {
	runID := uuid.NewRandom().String()
	workflowID := "workflow1"
	workflowExecution := &commonpb.WorkflowExecution{RunId: runID, WorkflowId: workflowID}

	const workerCount = 20
	const taskCount = 100
	const initialRangeID = 0
	const rangeSize = 5
	var scheduledEventID int64 = 123
	var startedEventID int64 = 1412

	namespaceId := uuid.New()
	tl := "makeToast"
	tlID := newUnversionedRootQueueKey(namespaceId, tl, enumspb.TASK_QUEUE_TYPE_WORKFLOW)
	s.taskManager.getQueueManager(tlID).rangeID = initialRangeID
	s.matchingEngine.config.RangeSize = rangeSize // override to low number for the test

	taskQueue := &taskqueuepb.TaskQueue{
		Name: tl,
		Kind: enumspb.TASK_QUEUE_KIND_NORMAL,
	}

	var wg sync.WaitGroup
	wg.Add(2 * workerCount)

	for p := 0; p < workerCount; p++ {
		go func() {
			for i := int64(0); i < taskCount; i++ {
				addRequest := matchingservice.AddWorkflowTaskRequest{
					NamespaceId:            namespaceId,
					Execution:              workflowExecution,
					ScheduledEventId:       scheduledEventID,
					TaskQueue:              taskQueue,
					ScheduleToStartTimeout: timestamp.DurationFromSeconds(100),
				}

				_, _, err := s.matchingEngine.AddWorkflowTask(context.Background(), &addRequest)
				if err != nil {
					panic(err)
				}
			}
			wg.Done()
		}()
	}
	workflowTypeName := "workflowType1"
	workflowType := &commonpb.WorkflowType{Name: workflowTypeName}

	identity := "nobody"

	// History service is using mock
	s.mockHistoryClient.EXPECT().RecordWorkflowTaskStarted(gomock.Any(), gomock.Any(), gomock.Any()).DoAndReturn(
		func(ctx context.Context, taskRequest *historyservice.RecordWorkflowTaskStartedRequest, arg2 ...interface{}) (*historyservice.RecordWorkflowTaskStartedResponse, error) {
			s.logger.Debug("Mock Received RecordWorkflowTaskStartedRequest")
			return &historyservice.RecordWorkflowTaskStartedResponse{
				PreviousStartedEventId: startedEventID,
				StartedEventId:         startedEventID,
				ScheduledEventId:       scheduledEventID,
				WorkflowType:           workflowType,
				Attempt:                1,
				History:                &historypb.History{Events: []*historypb.HistoryEvent{}},
				NextPageToken:          nil,
			}, nil
		}).AnyTimes()

	for p := 0; p < workerCount; p++ {
		go func() {
			for i := int64(0); i < taskCount; {
				result, err := s.matchingEngine.PollWorkflowTaskQueue(context.Background(), &matchingservice.PollWorkflowTaskQueueRequest{
					NamespaceId: namespaceId,
					PollRequest: &workflowservice.PollWorkflowTaskQueueRequest{
						TaskQueue: taskQueue,
						Identity:  identity,
					},
				}, metrics.NoopMetricsHandler)
				if err != nil {
					panic(err)
				}
				s.NotNil(result)
				if len(result.TaskToken) == 0 {
					s.logger.Debug("empty poll returned")
					continue
				}
				s.EqualValues(workflowExecution, result.WorkflowExecution)
				s.EqualValues(workflowType, result.WorkflowType)
				s.EqualValues(startedEventID, result.StartedEventId)
				s.EqualValues(workflowExecution, result.WorkflowExecution)
				taskToken := &tokenspb.Task{
					Attempt:          1,
					NamespaceId:      namespaceId,
					WorkflowId:       workflowID,
					RunId:            runID,
					ScheduledEventId: scheduledEventID,
					StartedEventId:   startedEventID,
				}
				resultToken, err := s.matchingEngine.tokenSerializer.Deserialize(result.TaskToken)
				if err != nil {
					panic(err)
				}

				s.EqualValues(taskToken, resultToken, fmt.Sprintf("%v!=%v", taskToken, resultToken))
				i++
			}
			wg.Done()
		}()
	}
	wg.Wait()
	s.EqualValues(0, s.taskManager.getTaskCount(tlID))
	totalTasks := taskCount * workerCount
	persisted := s.taskManager.getCreateTaskCount(tlID)
	s.True(persisted < totalTasks)
	expectedRange := int64(initialRangeID + persisted/rangeSize)
	if persisted%rangeSize > 0 {
		expectedRange++
	}
	// Due to conflicts some ids are skipped and more real ranges are used.
	s.True(expectedRange <= s.taskManager.getQueueManager(tlID).rangeID)
}

func (s *matchingEngineSuite) TestPollWithExpiredContext() {
	identity := "nobody"
	namespaceID := namespace.ID(uuid.New())
	tl := "makeToast"

	taskQueue := &taskqueuepb.TaskQueue{
		Name: tl,
		Kind: enumspb.TASK_QUEUE_KIND_NORMAL,
	}

	// Try with cancelled context
	ctx, cancel := context.WithTimeout(context.Background(), time.Second)
	cancel()
	_, err := s.matchingEngine.PollActivityTaskQueue(ctx, &matchingservice.PollActivityTaskQueueRequest{
		NamespaceId: namespaceID.String(),
		PollRequest: &workflowservice.PollActivityTaskQueueRequest{
			TaskQueue: taskQueue,
			Identity:  identity,
		},
	}, metrics.NoopMetricsHandler)

	s.Equal(ctx.Err(), err)

	// Try with expired context
	ctx, cancel = context.WithTimeout(context.Background(), time.Second)
	defer cancel()
	resp, err := s.matchingEngine.PollActivityTaskQueue(ctx, &matchingservice.PollActivityTaskQueueRequest{
		NamespaceId: namespaceID.String(),
		PollRequest: &workflowservice.PollActivityTaskQueueRequest{
			TaskQueue: taskQueue,
			Identity:  identity,
		},
	}, metrics.NoopMetricsHandler)
	s.Nil(err)
	s.Equal(emptyPollActivityTaskQueueResponse, resp)
}

func (s *matchingEngineSuite) TestMultipleEnginesActivitiesRangeStealing() {
	runID := uuid.NewRandom().String()
	workflowID := "workflow1"
	workflowExecution := &commonpb.WorkflowExecution{RunId: runID, WorkflowId: workflowID}

	const engineCount = 2
	const taskCount = 400
	const iterations = 2
	const initialRangeID = 0
	const rangeSize = 10
	var scheduledEventID int64 = 123

	namespaceId := uuid.New()
	tl := "makeToast"
	tlID := newUnversionedRootQueueKey(namespaceId, tl, enumspb.TASK_QUEUE_TYPE_ACTIVITY)
	s.taskManager.getQueueManager(tlID).rangeID = initialRangeID
	s.matchingEngine.config.RangeSize = rangeSize // override to low number for the test

	taskQueue := &taskqueuepb.TaskQueue{
		Name: tl,
		Kind: enumspb.TASK_QUEUE_KIND_NORMAL,
	}

	engines := make([]*matchingEngineImpl, engineCount)
	for p := 0; p < engineCount; p++ {
		e := s.newMatchingEngine(defaultTestConfig(), s.taskManager)
		e.config.RangeSize = rangeSize
		engines[p] = e
		e.Start()
	}

	for j := 0; j < iterations; j++ {
		for p := 0; p < engineCount; p++ {
			engine := engines[p]
			for i := int64(0); i < taskCount; i++ {
				addRequest := matchingservice.AddActivityTaskRequest{
					NamespaceId:            namespaceId,
					Execution:              workflowExecution,
					ScheduledEventId:       scheduledEventID,
					TaskQueue:              taskQueue,
					ScheduleToStartTimeout: timestamp.DurationFromSeconds(600),
				}
				// scheduledEventID is the key for the workflow task, so needs a different
				// scheduledEventID for each task for deduplication logic below
				scheduledEventID++

				_, _, err := engine.AddActivityTask(context.Background(), &addRequest)
				if err != nil {
					if _, ok := err.(*persistence.ConditionFailedError); ok {
						i-- // retry adding
					} else {
						panic(fmt.Sprintf("errType=%T, err=%v", err, err))
					}
				}
			}
		}
	}

	s.EqualValues(iterations*engineCount*taskCount, s.taskManager.getCreateTaskCount(tlID))

	activityTypeName := "activity1"
	activityID := "activityId1"
	activityType := &commonpb.ActivityType{Name: activityTypeName}
	activityInput := payloads.EncodeString("Activity1 Input")

	identity := "nobody"

	startedTasks := make(map[int64]struct{})

	// History service is using mock
	s.mockHistoryClient.EXPECT().RecordActivityTaskStarted(gomock.Any(), gomock.Any(), gomock.Any()).DoAndReturn(
		func(ctx context.Context, taskRequest *historyservice.RecordActivityTaskStartedRequest, arg2 ...interface{}) (*historyservice.RecordActivityTaskStartedResponse, error) {
			if _, ok := startedTasks[taskRequest.GetScheduledEventId()]; ok {
				s.logger.Debug("From error function Mock Received DUPLICATED RecordActivityTaskStartedRequest", tag.NewInt64("scheduled-event-id", taskRequest.GetScheduledEventId()))
				return nil, serviceerror.NewNotFound("already started")
			}

			s.logger.Debug("Mock Received RecordActivityTaskStartedRequest", tag.NewInt64("scheduled-event-id", taskRequest.GetScheduledEventId()))
			startedTasks[taskRequest.GetScheduledEventId()] = struct{}{}
			return &historyservice.RecordActivityTaskStartedResponse{
				Attempt: 1,
				ScheduledEvent: newActivityTaskScheduledEvent(taskRequest.ScheduledEventId, 0,
					&commandpb.ScheduleActivityTaskCommandAttributes{
						ActivityId: activityID,
						TaskQueue: &taskqueuepb.TaskQueue{
							Name: taskQueue.Name,
							Kind: enumspb.TASK_QUEUE_KIND_NORMAL,
						},
						ActivityType:           activityType,
						Input:                  activityInput,
						ScheduleToStartTimeout: durationpb.New(600 * time.Second),
						ScheduleToCloseTimeout: durationpb.New(2 * time.Second),
						StartToCloseTimeout:    durationpb.New(1 * time.Second),
						HeartbeatTimeout:       durationpb.New(1 * time.Second),
					}),
			}, nil
		}).AnyTimes()
	for j := 0; j < iterations; j++ {
		for p := 0; p < engineCount; p++ {
			engine := engines[p]
			for i := int64(0); i < taskCount; /* incremented explicitly to skip empty polls */ {
				result, err := engine.PollActivityTaskQueue(context.Background(), &matchingservice.PollActivityTaskQueueRequest{
					NamespaceId: namespaceId,
					PollRequest: &workflowservice.PollActivityTaskQueueRequest{
						TaskQueue: taskQueue,
						Identity:  identity,
					},
				}, metrics.NoopMetricsHandler)
				if err != nil {
					panic(err)
				}
				s.NotNil(result)
				if len(result.TaskToken) == 0 {
					s.logger.Debug("empty poll returned")
					continue
				}
				s.EqualValues(activityID, result.ActivityId)
				s.EqualValues(activityType, result.ActivityType)
				s.EqualValues(activityInput, result.Input)
				s.EqualValues(workflowExecution, result.WorkflowExecution)
				taskToken := &tokenspb.Task{
					Attempt:      1,
					NamespaceId:  namespaceId,
					WorkflowId:   workflowID,
					RunId:        runID,
					ActivityId:   activityID,
					ActivityType: activityTypeName,
				}
				resultToken, err := engine.tokenSerializer.Deserialize(result.TaskToken)
				if err != nil {
					panic(err)
				}

				// we don't know the expected scheduledEventID for the task polled, so just set it to the result
				taskToken.ScheduledEventId = resultToken.ScheduledEventId
				s.EqualValues(taskToken, resultToken, fmt.Sprintf("%v!=%v", taskToken, resultToken))
				i++
			}
		}
	}

	for _, e := range engines {
		e.Stop()
	}

	s.EqualValues(0, s.taskManager.getTaskCount(tlID))
	totalTasks := taskCount * engineCount * iterations
	persisted := s.taskManager.getCreateTaskCount(tlID)
	// No sync matching as all messages are published first
	s.EqualValues(totalTasks, persisted)
	expectedRange := int64(initialRangeID + persisted/rangeSize)
	if persisted%rangeSize > 0 {
		expectedRange++
	}
	// Due to conflicts some ids are skipped and more real ranges are used.
	s.True(expectedRange <= s.taskManager.getQueueManager(tlID).rangeID)
}

func (s *matchingEngineSuite) TestMultipleEnginesWorkflowTasksRangeStealing() {
	runID := uuid.NewRandom().String()
	workflowID := "workflow1"
	workflowExecution := &commonpb.WorkflowExecution{RunId: runID, WorkflowId: workflowID}

	const engineCount = 2
	const taskCount = 400
	const iterations = 2
	const initialRangeID = 0
	const rangeSize = 10
	var scheduledEventID int64 = 123

	namespaceId := uuid.New()
	tl := "makeToast"
	tlID := newUnversionedRootQueueKey(namespaceId, tl, enumspb.TASK_QUEUE_TYPE_WORKFLOW)
	s.taskManager.getQueueManager(tlID).rangeID = initialRangeID
	s.matchingEngine.config.RangeSize = rangeSize // override to low number for the test

	taskQueue := &taskqueuepb.TaskQueue{
		Name: tl,
		Kind: enumspb.TASK_QUEUE_KIND_NORMAL,
	}

	engines := make([]*matchingEngineImpl, engineCount)
	for p := 0; p < engineCount; p++ {
		e := s.newMatchingEngine(defaultTestConfig(), s.taskManager)
		e.config.RangeSize = rangeSize
		engines[p] = e
		e.Start()
	}

	for j := 0; j < iterations; j++ {
		for p := 0; p < engineCount; p++ {
			engine := engines[p]
			for i := int64(0); i < taskCount; i++ {
				addRequest := matchingservice.AddWorkflowTaskRequest{
					NamespaceId:            namespaceId,
					Execution:              workflowExecution,
					ScheduledEventId:       scheduledEventID,
					TaskQueue:              taskQueue,
					ScheduleToStartTimeout: timestamp.DurationFromSeconds(600),
				}
				// scheduledEventID is the key for the workflow task, so needs a different
				// scheduledEventID for each task for deduplication logic below
				scheduledEventID++

				_, _, err := engine.AddWorkflowTask(context.Background(), &addRequest)
				if err != nil {
					if _, ok := err.(*persistence.ConditionFailedError); ok {
						i-- // retry adding
					} else {
						panic(fmt.Sprintf("errType=%T, err=%v", err, err))
					}
				}
			}
		}
	}
	workflowTypeName := "workflowType1"
	workflowType := &commonpb.WorkflowType{Name: workflowTypeName}

	identity := "nobody"
	var startedEventID int64 = 1412

	startedTasks := make(map[int64]struct{})

	// History service is using mock
	s.mockHistoryClient.EXPECT().RecordWorkflowTaskStarted(gomock.Any(), gomock.Any(), gomock.Any()).DoAndReturn(
		func(ctx context.Context, taskRequest *historyservice.RecordWorkflowTaskStartedRequest, arg2 ...interface{}) (*historyservice.RecordWorkflowTaskStartedResponse, error) {
			if _, ok := startedTasks[taskRequest.GetScheduledEventId()]; ok {
				s.logger.Debug("From error function Mock Received DUPLICATED RecordWorkflowTaskStartedRequest", tag.NewInt64("scheduled-event-id", taskRequest.GetScheduledEventId()))
				return nil, serviceerrors.NewTaskAlreadyStarted("Workflow")
			}

			s.logger.Debug("Mock Received RecordWorkflowTaskStartedRequest", tag.NewInt64("scheduled-event-id", taskRequest.GetScheduledEventId()))
			startedTasks[taskRequest.GetScheduledEventId()] = struct{}{}
			return &historyservice.RecordWorkflowTaskStartedResponse{
				PreviousStartedEventId: startedEventID,
				StartedEventId:         startedEventID,
				ScheduledEventId:       taskRequest.GetScheduledEventId(),
				WorkflowType:           workflowType,
				Attempt:                1,
				History:                &historypb.History{Events: []*historypb.HistoryEvent{}},
				NextPageToken:          nil,
			}, nil
		}).AnyTimes()

	for j := 0; j < iterations; j++ {
		for p := 0; p < engineCount; p++ {
			engine := engines[p]
			for i := int64(0); i < taskCount; /* incremented explicitly to skip empty polls */ {
				result, err := engine.PollWorkflowTaskQueue(context.Background(), &matchingservice.PollWorkflowTaskQueueRequest{
					NamespaceId: namespaceId,
					PollRequest: &workflowservice.PollWorkflowTaskQueueRequest{
						TaskQueue: taskQueue,
						Identity:  identity,
					},
				}, metrics.NoopMetricsHandler)
				if err != nil {
					panic(err)
				}
				s.NotNil(result)
				if len(result.TaskToken) == 0 {
					s.logger.Debug("empty poll returned")
					continue
				}
				s.EqualValues(workflowExecution, result.WorkflowExecution)
				s.EqualValues(workflowType, result.WorkflowType)
				s.EqualValues(startedEventID, result.StartedEventId)
				s.EqualValues(workflowExecution, result.WorkflowExecution)
				taskToken := &tokenspb.Task{
					Attempt:        1,
					NamespaceId:    namespaceId,
					WorkflowId:     workflowID,
					RunId:          runID,
					StartedEventId: startedEventID,
				}
				resultToken, err := engine.tokenSerializer.Deserialize(result.TaskToken)
				if err != nil {
					panic(err)
				}

				// we don't know the expected scheduledEventID for the task polled, so just set it to the result
				taskToken.ScheduledEventId = resultToken.ScheduledEventId
				s.EqualValues(taskToken, resultToken, fmt.Sprintf("%v!=%v", taskToken, resultToken))
				i++
			}
		}
	}

	for _, e := range engines {
		e.Stop()
	}

	s.EqualValues(0, s.taskManager.getTaskCount(tlID))
	totalTasks := taskCount * engineCount * iterations
	persisted := s.taskManager.getCreateTaskCount(tlID)
	// No sync matching as all messages are published first
	s.EqualValues(totalTasks, persisted)
	expectedRange := int64(initialRangeID + persisted/rangeSize)
	if persisted%rangeSize > 0 {
		expectedRange++
	}
	// Due to conflicts some ids are skipped and more real ranges are used.
	s.True(expectedRange <= s.taskManager.getQueueManager(tlID).rangeID)
}

func (s *matchingEngineSuite) TestAddTaskAfterStartFailure() {
	// test default is 100ms, but make it longer for this test so it's not flaky
	s.matchingEngine.config.LongPollExpirationInterval = dynamicconfig.GetDurationPropertyFnFilteredByTaskQueueInfo(10 * time.Second)

	runID := uuid.NewRandom().String()
	workflowID := "workflow1"
	workflowExecution := &commonpb.WorkflowExecution{RunId: runID, WorkflowId: workflowID}

	namespaceId := uuid.New()
	tl := "makeToast"
	dbq := newUnversionedRootQueueKey(namespaceId, tl, enumspb.TASK_QUEUE_TYPE_ACTIVITY)

	taskQueue := &taskqueuepb.TaskQueue{
		Name: tl,
		Kind: enumspb.TASK_QUEUE_KIND_NORMAL,
	}

	scheduledEventID := int64(0)
	addRequest := matchingservice.AddActivityTaskRequest{
		NamespaceId:            namespaceId,
		Execution:              workflowExecution,
		ScheduledEventId:       scheduledEventID,
		TaskQueue:              taskQueue,
		ScheduleToStartTimeout: timestamp.DurationFromSeconds(100),
	}

	_, _, err := s.matchingEngine.AddActivityTask(context.Background(), &addRequest)
	s.NoError(err)
	s.EqualValues(1, s.taskManager.getTaskCount(dbq))

	task, _, err := s.matchingEngine.pollTask(context.Background(), dbq.partition, &pollMetadata{})
	s.NoError(err)

	task.finish(errors.New("test error"))
	s.EqualValues(1, s.taskManager.getTaskCount(dbq))
	task2, _, err := s.matchingEngine.pollTask(context.Background(), dbq.partition, &pollMetadata{})
	s.NoError(err)
	s.NotNil(task2)

	s.NotEqual(task.event.GetTaskId(), task2.event.GetTaskId())
	s.Equal(task.event.Data.GetWorkflowId(), task2.event.Data.GetWorkflowId())
	s.Equal(task.event.Data.GetRunId(), task2.event.Data.GetRunId())
	s.Equal(task.event.Data.GetScheduledEventId(), task2.event.Data.GetScheduledEventId())

	task2.finish(nil)
	s.EqualValues(0, s.taskManager.getTaskCount(dbq))
}

// TODO: should be moved to backlog_manager_test
func (s *matchingEngineSuite) TestTaskQueueManagerGetTaskBatch() {
	runID := uuid.NewRandom().String()
	workflowID := "workflow1"
	workflowExecution := &commonpb.WorkflowExecution{RunId: runID, WorkflowId: workflowID}

	namespaceId := uuid.New()
	tl := "makeToast"
	dbq := newUnversionedRootQueueKey(namespaceId, tl, enumspb.TASK_QUEUE_TYPE_ACTIVITY)

	taskQueue := &taskqueuepb.TaskQueue{
		Name: tl,
		Kind: enumspb.TASK_QUEUE_KIND_NORMAL,
	}

	const taskCount = 1200
	const rangeSize = 10
	s.matchingEngine.config.RangeSize = rangeSize

	// add taskCount tasks
	for i := int64(0); i < taskCount; i++ {
		scheduledEventID := i * 3
		addRequest := matchingservice.AddActivityTaskRequest{
			NamespaceId:            namespaceId,
			Execution:              workflowExecution,
			ScheduledEventId:       scheduledEventID,
			TaskQueue:              taskQueue,
			ScheduleToStartTimeout: timestamp.DurationFromSeconds(100),
		}

		_, _, err := s.matchingEngine.AddActivityTask(context.Background(), &addRequest)
		s.NoError(err)
	}

	tlMgr, ok := s.matchingEngine.partitions[dbq.Partition().Key()].(*taskQueuePartitionManagerImpl).defaultQueue.(*physicalTaskQueueManagerImpl)
	s.True(ok, "taskQueueManger doesn't implement taskQueuePartitionManager interface")
	s.EqualValues(taskCount, s.taskManager.getTaskCount(dbq))

	// wait until all tasks are read by the task pump and enqueued into the in-memory buffer
	// at the end of this step, ackManager readLevel will also be equal to the buffer size
	expectedBufSize := min(cap(tlMgr.backlogMgr.taskReader.taskBuffer), taskCount)
	s.True(s.awaitCondition(func() bool { return len(tlMgr.backlogMgr.taskReader.taskBuffer) == expectedBufSize }, time.Second))

	// unload the queue and stop all goroutines that read / write tasks in the background
	// remainder of this test works with the in-memory buffer
	tlMgr.UnloadFromPartitionManager()

	// setReadLevel should NEVER be called without updating ackManager.outstandingTasks
	// This is only for unit test purpose
	tlMgr.backlogMgr.taskAckManager.setReadLevel(tlMgr.backlogMgr.taskWriter.GetMaxReadLevel())
	batch, err := tlMgr.backlogMgr.taskReader.getTaskBatch(context.Background())
	s.Nil(err)
	s.EqualValues(0, len(batch.tasks))
	s.EqualValues(tlMgr.backlogMgr.taskWriter.GetMaxReadLevel(), batch.readLevel)
	s.True(batch.isReadBatchDone)

	tlMgr.backlogMgr.taskAckManager.setReadLevel(0)
	batch, err = tlMgr.backlogMgr.taskReader.getTaskBatch(context.Background())
	s.Nil(err)
	s.EqualValues(rangeSize, len(batch.tasks))
	s.EqualValues(rangeSize, batch.readLevel)
	s.True(batch.isReadBatchDone)

	s.setupRecordActivityTaskStartedMock(tl)

	// reset the ackManager readLevel to the buffer size and consume
	// the in-memory tasks by calling Poll API - assert ackMgr state
	// at the end
	tlMgr.backlogMgr.taskAckManager.setReadLevel(int64(expectedBufSize))

	// complete rangeSize events
	for i := int64(0); i < rangeSize; i++ {
		identity := "nobody"
		result, err := s.matchingEngine.PollActivityTaskQueue(context.Background(), &matchingservice.PollActivityTaskQueueRequest{
			NamespaceId: namespaceId,
			PollRequest: &workflowservice.PollActivityTaskQueueRequest{
				TaskQueue: taskQueue,
				Identity:  identity,
			},
		}, metrics.NoopMetricsHandler)

		s.NoError(err)
		s.NotNil(result)
		s.NotEqual(emptyPollActivityTaskQueueResponse, result)
		if len(result.TaskToken) == 0 {
			s.logger.Debug("empty poll returned")
			continue
		}
	}
	s.EqualValues(taskCount-rangeSize, s.taskManager.getTaskCount(dbq))
	batch, err = tlMgr.backlogMgr.taskReader.getTaskBatch(context.Background())
	s.Nil(err)
	s.True(0 < len(batch.tasks) && len(batch.tasks) <= rangeSize)
	s.True(batch.isReadBatchDone)
}

// TODO: should be moved to backlog_manager_test
func (s *matchingEngineSuite) TestTaskQueueManagerGetTaskBatch_ReadBatchDone() {
	namespaceId := uuid.New()
	tl := "makeToast"
	prtn := newRootPartition(namespaceId, tl, enumspb.TASK_QUEUE_TYPE_ACTIVITY)

	const rangeSize = 10
	const maxReadLevel = int64(120)
	config := defaultTestConfig()
	config.RangeSize = rangeSize
	pm := s.newPartitionManager(prtn, config)

	tlMgr, ok := pm.(*taskQueuePartitionManagerImpl).defaultQueue.(*physicalTaskQueueManagerImpl)
	s.True(ok)

	tlMgr.Start()

	// tlMgr.taskWriter startup is async so give it time to complete, otherwise
	// the following few lines get clobbered as part of the taskWriter.Start()
	time.Sleep(100 * time.Millisecond)

	tlMgr.backlogMgr.taskAckManager.setReadLevel(0)
	atomic.StoreInt64(&tlMgr.backlogMgr.taskWriter.maxReadLevel, maxReadLevel)
	batch, err := tlMgr.backlogMgr.taskReader.getTaskBatch(context.Background())
	s.Empty(batch.tasks)
	s.Equal(int64(rangeSize*10), batch.readLevel)
	s.False(batch.isReadBatchDone)
	s.NoError(err)

	tlMgr.backlogMgr.taskAckManager.setReadLevel(batch.readLevel)
	batch, err = tlMgr.backlogMgr.taskReader.getTaskBatch(context.Background())
	s.Empty(batch.tasks)
	s.Equal(maxReadLevel, batch.readLevel)
	s.True(batch.isReadBatchDone)
	s.NoError(err)
}

func (s *matchingEngineSuite) TestTaskQueueManager_CyclingBehavior() {
	namespaceId := uuid.New()
	tl := "makeToast"
	dbq := newUnversionedRootQueueKey(namespaceId, tl, enumspb.TASK_QUEUE_TYPE_ACTIVITY)
	config := defaultTestConfig()

	for i := 0; i < 4; i++ {
		prevGetTasksCount := s.taskManager.getGetTasksCount(dbq)

		mgr := s.newPartitionManager(dbq.partition, config)

		mgr.Start()
		// tlMgr.taskWriter startup is async so give it time to complete
		time.Sleep(100 * time.Millisecond)
		mgr.(*taskQueuePartitionManagerImpl).unloadFromEngine()

		getTasksCount := s.taskManager.getGetTasksCount(dbq) - prevGetTasksCount
		s.LessOrEqual(getTasksCount, 1)
	}
}

// TODO: should be moved to backlog_manager_test
func (s *matchingEngineSuite) TestTaskExpiryAndCompletion() {
	runID := uuid.NewRandom().String()
	workflowID := uuid.New()
	workflowExecution := &commonpb.WorkflowExecution{RunId: runID, WorkflowId: workflowID}

	namespaceId := uuid.New()
	tl := "task-expiry-completion-tl0"
	dbq := newUnversionedRootQueueKey(namespaceId, tl, enumspb.TASK_QUEUE_TYPE_ACTIVITY)

	taskQueue := &taskqueuepb.TaskQueue{
		Name: tl,
		Kind: enumspb.TASK_QUEUE_KIND_NORMAL,
	}

	const taskCount = 20 // must be multiple of 4
	const rangeSize = 10
	s.matchingEngine.config.RangeSize = rangeSize
	s.matchingEngine.config.MaxTaskDeleteBatchSize = dynamicconfig.GetIntPropertyFilteredByTaskQueueInfo(2)

	testCases := []struct {
		maxTimeBtwnDeletes time.Duration
	}{
		{time.Minute},     // test taskGC deleting due to size threshold
		{time.Nanosecond}, // test taskGC deleting due to time condition
	}

	for _, tc := range testCases {
		for i := int64(0); i < taskCount; i++ {
			scheduledEventID := i * 3
			addRequest := matchingservice.AddActivityTaskRequest{
				NamespaceId:            namespaceId,
				Execution:              workflowExecution,
				ScheduledEventId:       scheduledEventID,
				TaskQueue:              taskQueue,
				ScheduleToStartTimeout: timestamp.DurationFromSeconds(100),
			}
			switch i % 4 {
			case 0:
				// simulates creating a task whose scheduledToStartTimeout is already expired
				addRequest.ScheduleToStartTimeout = timestamp.DurationFromSeconds(-5)
			case 2:
				// simulates creating a task which will time out in the buffer
				addRequest.ScheduleToStartTimeout = durationpb.New(250 * time.Millisecond)
			}
			_, _, err := s.matchingEngine.AddActivityTask(context.Background(), &addRequest)
			s.NoError(err)
		}

		tlMgr, ok := s.matchingEngine.partitions[dbq.Partition().Key()].(*taskQueuePartitionManagerImpl).defaultQueue.(*physicalTaskQueueManagerImpl)
		s.True(ok, "failed to load task queue")
		s.EqualValues(taskCount, s.taskManager.getTaskCount(dbq))

		// wait until all tasks are loaded by into in-memory buffers by task queue manager
		// the buffer size should be one less than expected because dispatcher will dequeue the head
		// 1/4 should be thrown out because they are expired before they hit the buffer
		s.True(s.awaitCondition(func() bool { return len(tlMgr.backlogMgr.taskReader.taskBuffer) >= (3*taskCount/4 - 1) }, time.Second))

		// ensure the 1/4 of tasks with small ScheduleToStartTimeout will be expired when they come out of the buffer
		time.Sleep(300 * time.Millisecond)

		maxTimeBetweenTaskDeletes = tc.maxTimeBtwnDeletes

		s.setupRecordActivityTaskStartedMock(tl)

		pollReq := &matchingservice.PollActivityTaskQueueRequest{
			NamespaceId: namespaceId,
			PollRequest: &workflowservice.PollActivityTaskQueueRequest{TaskQueue: taskQueue, Identity: "test"},
		}

		remaining := taskCount
		for i := 0; i < 2; i++ {
			// verify that (1) expired tasks are not returned in poll result (2) taskCleaner deletes tasks correctly
			for i := int64(0); i < taskCount/4; i++ {
				result, err := s.matchingEngine.PollActivityTaskQueue(context.Background(), pollReq, metrics.NoopMetricsHandler)
				s.NoError(err)
				s.NotNil(result)
				s.NotEqual(result, emptyPollActivityTaskQueueResponse)
			}
			remaining -= taskCount / 2
			// since every other task is expired, we expect half the tasks to be deleted
			// after poll consumed 1/4th of what is available.
			// however, the gc is best-effort and might not run exactly when we want it to.
			// various thread interleavings between the two task reader threads and this one
			// might leave the gc behind by up to 3 tasks, or ahead by up to 1.
			delta := remaining - s.taskManager.getTaskCount(dbq)
			s.Truef(-3 <= delta && delta <= 1, "remaining %d, getTaskCount %d", remaining, s.taskManager.getTaskCount(dbq))
		}
		// ensure full gc for the next case (twice in case one doesn't get the gc lock)
		tlMgr.backlogMgr.taskGC.RunNow(context.Background(), tlMgr.backlogMgr.taskAckManager.getAckLevel())
		tlMgr.backlogMgr.taskGC.RunNow(context.Background(), tlMgr.backlogMgr.taskAckManager.getAckLevel())
	}
}

func (s *matchingEngineSuite) TestGetVersioningData() {
	namespaceID := namespace.ID(uuid.New())
	tq := "tupac"

	// Ensure we can fetch without first needing to set anything
	res, err := s.matchingEngine.GetWorkerBuildIdCompatibility(context.Background(), &matchingservice.GetWorkerBuildIdCompatibilityRequest{
		NamespaceId: namespaceID.String(),
		Request: &workflowservice.GetWorkerBuildIdCompatibilityRequest{
			Namespace: namespaceID.String(),
			TaskQueue: tq,
			MaxSets:   0,
		},
	})
	s.NoError(err)
	s.NotNil(res)

	// Set a long list of versions
	for i := 0; i < 10; i++ {
		id := fmt.Sprintf("%d", i)
		res, err := s.matchingEngine.UpdateWorkerBuildIdCompatibility(context.Background(), &matchingservice.UpdateWorkerBuildIdCompatibilityRequest{
			NamespaceId: namespaceID.String(),
			TaskQueue:   tq,
			Operation: &matchingservice.UpdateWorkerBuildIdCompatibilityRequest_ApplyPublicRequest_{
				ApplyPublicRequest: &matchingservice.UpdateWorkerBuildIdCompatibilityRequest_ApplyPublicRequest{
					Request: &workflowservice.UpdateWorkerBuildIdCompatibilityRequest{
						Namespace: namespaceID.String(),
						TaskQueue: tq,
						Operation: &workflowservice.UpdateWorkerBuildIdCompatibilityRequest_AddNewBuildIdInNewDefaultSet{
							AddNewBuildIdInNewDefaultSet: id,
						},
					},
				},
			},
		})
		s.NoError(err)
		s.NotNil(res)
	}
	// Make a long compat-versions chain
	for i := 0; i < 80; i++ {
		id := fmt.Sprintf("9.%d", i)
		prevCompat := fmt.Sprintf("9.%d", i-1)
		if i == 0 {
			prevCompat = "9"
		}
		res, err := s.matchingEngine.UpdateWorkerBuildIdCompatibility(context.Background(), &matchingservice.UpdateWorkerBuildIdCompatibilityRequest{
			NamespaceId: namespaceID.String(),
			TaskQueue:   tq,
			Operation: &matchingservice.UpdateWorkerBuildIdCompatibilityRequest_ApplyPublicRequest_{
				ApplyPublicRequest: &matchingservice.UpdateWorkerBuildIdCompatibilityRequest_ApplyPublicRequest{
					Request: &workflowservice.UpdateWorkerBuildIdCompatibilityRequest{
						Namespace: namespaceID.String(),
						TaskQueue: tq,
						Operation: &workflowservice.UpdateWorkerBuildIdCompatibilityRequest_AddNewCompatibleBuildId{
							AddNewCompatibleBuildId: &workflowservice.UpdateWorkerBuildIdCompatibilityRequest_AddNewCompatibleVersion{
								NewBuildId:                id,
								ExistingCompatibleBuildId: prevCompat,
								MakeSetDefault:            false,
							},
						},
					},
				},
			},
		})
		s.NoError(err)
		s.NotNil(res)
	}

	// Ensure they all exist
	res, err = s.matchingEngine.GetWorkerBuildIdCompatibility(context.Background(), &matchingservice.GetWorkerBuildIdCompatibilityRequest{
		NamespaceId: namespaceID.String(),
		Request: &workflowservice.GetWorkerBuildIdCompatibilityRequest{
			Namespace: namespaceID.String(),
			TaskQueue: tq,
			MaxSets:   0,
		},
	})
	s.NoError(err)
	majorSets := res.GetResponse().GetMajorVersionSets()
	curDefault := majorSets[len(majorSets)-1]
	s.NotNil(curDefault)
	s.Equal("9", curDefault.GetBuildIds()[0])
	lastNode := curDefault.GetBuildIds()[len(curDefault.GetBuildIds())-1]
	s.Equal("9.79", lastNode)
	s.Equal("0", majorSets[0].GetBuildIds()[0])

	// Ensure depth limiting works
	res, err = s.matchingEngine.GetWorkerBuildIdCompatibility(context.Background(), &matchingservice.GetWorkerBuildIdCompatibilityRequest{
		NamespaceId: namespaceID.String(),
		Request: &workflowservice.GetWorkerBuildIdCompatibilityRequest{
			Namespace: namespaceID.String(),
			TaskQueue: tq,
			MaxSets:   1,
		},
	})
	s.NoError(err)
	majorSets = res.GetResponse().GetMajorVersionSets()
	curDefault = majorSets[len(majorSets)-1]
	s.Equal("9", curDefault.GetBuildIds()[0])
	lastNode = curDefault.GetBuildIds()[len(curDefault.GetBuildIds())-1]
	s.Equal("9.79", lastNode)
	s.Equal(1, len(majorSets))

	res, err = s.matchingEngine.GetWorkerBuildIdCompatibility(context.Background(), &matchingservice.GetWorkerBuildIdCompatibilityRequest{
		NamespaceId: namespaceID.String(),
		Request: &workflowservice.GetWorkerBuildIdCompatibilityRequest{
			Namespace: namespaceID.String(),
			TaskQueue: tq,
			MaxSets:   5,
		},
	})
	s.NoError(err)
	majorSets = res.GetResponse().GetMajorVersionSets()
	s.Equal("5", majorSets[0].GetBuildIds()[0])
}

func (s *matchingEngineSuite) TestGetTaskQueueUserData_NoData() {
	namespaceID := namespace.ID(uuid.New())
	tq := "tupac"

	res, err := s.matchingEngine.GetTaskQueueUserData(context.Background(), &matchingservice.GetTaskQueueUserDataRequest{
		NamespaceId:              namespaceID.String(),
		TaskQueue:                tq,
		TaskQueueType:            enumspb.TASK_QUEUE_TYPE_WORKFLOW,
		LastKnownUserDataVersion: 0,
	})
	s.NoError(err)
	s.Nil(res.UserData.GetData())
}

func (s *matchingEngineSuite) TestGetTaskQueueUserData_ReturnsData() {
	namespaceID := namespace.ID(uuid.New())
	tq := "tupac"

	userData := &persistencespb.VersionedTaskQueueUserData{
		Version: 1,
		Data:    &persistencespb.TaskQueueUserData{Clock: &clockspb.HybridLogicalClock{WallClock: 123456}},
	}
	s.NoError(s.taskManager.UpdateTaskQueueUserData(context.Background(),
		&persistence.UpdateTaskQueueUserDataRequest{
			NamespaceID: namespaceID.String(),
			TaskQueue:   tq,
			UserData:    userData,
		}))
	userData.Version++

	res, err := s.matchingEngine.GetTaskQueueUserData(context.Background(), &matchingservice.GetTaskQueueUserDataRequest{
		NamespaceId:              namespaceID.String(),
		TaskQueue:                tq,
		TaskQueueType:            enumspb.TASK_QUEUE_TYPE_WORKFLOW,
		LastKnownUserDataVersion: 0,
	})
	s.NoError(err)
	s.Equal(res.UserData, userData)
}

func (s *matchingEngineSuite) TestGetTaskQueueUserData_ReturnsEmpty() {
	namespaceID := namespace.ID(uuid.New())
	tq := "tupac"

	userData := &persistencespb.VersionedTaskQueueUserData{
		Version: 1,
		Data:    &persistencespb.TaskQueueUserData{Clock: &clockspb.HybridLogicalClock{WallClock: 123456}},
	}
	s.NoError(s.taskManager.UpdateTaskQueueUserData(context.Background(),
		&persistence.UpdateTaskQueueUserDataRequest{
			NamespaceID: namespaceID.String(),
			TaskQueue:   tq,
			UserData:    userData,
		}))
	userData.Version++

	res, err := s.matchingEngine.GetTaskQueueUserData(context.Background(), &matchingservice.GetTaskQueueUserDataRequest{
		NamespaceId:              namespaceID.String(),
		TaskQueue:                tq,
		TaskQueueType:            enumspb.TASK_QUEUE_TYPE_WORKFLOW,
		LastKnownUserDataVersion: userData.Version,
	})
	s.NoError(err)
	s.Nil(res.UserData.GetData())
}

func (s *matchingEngineSuite) TestGetTaskQueueUserData_LongPoll_Expires() {
	namespaceID := namespace.ID(uuid.New())
	tq := "tupac"

	userData := &persistencespb.VersionedTaskQueueUserData{
		Version: 1,
		Data:    &persistencespb.TaskQueueUserData{Clock: &clockspb.HybridLogicalClock{WallClock: 123456}},
	}
	s.NoError(s.taskManager.UpdateTaskQueueUserData(context.Background(),
		&persistence.UpdateTaskQueueUserDataRequest{
			NamespaceID: namespaceID.String(),
			TaskQueue:   tq,
			UserData:    userData,
		}))
	userData.Version++

	// GetTaskQueueUserData will try to return 5s with a min of 1s before the deadline, so this will block 1s
	ctx, cancel := context.WithTimeout(context.Background(), 3*time.Second)
	defer cancel()

	start := time.Now()
	res, err := s.matchingEngine.GetTaskQueueUserData(ctx, &matchingservice.GetTaskQueueUserDataRequest{
		NamespaceId:              namespaceID.String(),
		TaskQueue:                tq,
		TaskQueueType:            enumspb.TASK_QUEUE_TYPE_WORKFLOW,
		LastKnownUserDataVersion: userData.Version,
		WaitNewData:              true,
	})
	s.NoError(err)
	s.Nil(res.UserData.GetData())
	elapsed := time.Since(start)
	s.Greater(elapsed, 900*time.Millisecond)
}

func (s *matchingEngineSuite) TestGetTaskQueueUserData_LongPoll_WakesUp_FromNothing() {
	namespaceID := namespace.ID(uuid.New())
	tq := "tupac"

	ctx, cancel := context.WithTimeout(context.Background(), 30*time.Second)
	defer cancel()

	go func() {
		time.Sleep(200 * time.Millisecond)

		_, err := s.matchingEngine.UpdateWorkerBuildIdCompatibility(context.Background(), &matchingservice.UpdateWorkerBuildIdCompatibilityRequest{
			NamespaceId: namespaceID.String(),
			TaskQueue:   tq,
			Operation: &matchingservice.UpdateWorkerBuildIdCompatibilityRequest_ApplyPublicRequest_{
				ApplyPublicRequest: &matchingservice.UpdateWorkerBuildIdCompatibilityRequest_ApplyPublicRequest{
					Request: &workflowservice.UpdateWorkerBuildIdCompatibilityRequest{
						Namespace: namespaceID.String(),
						TaskQueue: tq,
						Operation: &workflowservice.UpdateWorkerBuildIdCompatibilityRequest_AddNewBuildIdInNewDefaultSet{
							AddNewBuildIdInNewDefaultSet: "v1",
						},
					},
				},
			},
		})
		s.NoError(err)
	}()

	res, err := s.matchingEngine.GetTaskQueueUserData(ctx, &matchingservice.GetTaskQueueUserDataRequest{
		NamespaceId:              namespaceID.String(),
		TaskQueue:                tq,
		TaskQueueType:            enumspb.TASK_QUEUE_TYPE_WORKFLOW,
		LastKnownUserDataVersion: 0, // must be zero to start
		WaitNewData:              true,
	})
	s.NoError(err)
	s.NotNil(res.UserData.Data.VersioningData)
}

func (s *matchingEngineSuite) TestGetTaskQueueUserData_LongPoll_WakesUp_From2to3() {
	namespaceID := namespace.ID(uuid.New())
	tq := "tupac"

	userData := &persistencespb.VersionedTaskQueueUserData{
		Version: 1,
		Data:    &persistencespb.TaskQueueUserData{Clock: &clockspb.HybridLogicalClock{WallClock: 123456}},
	}
	s.NoError(s.taskManager.UpdateTaskQueueUserData(context.Background(),
		&persistence.UpdateTaskQueueUserDataRequest{
			NamespaceID: namespaceID.String(),
			TaskQueue:   tq,
			UserData:    userData,
		}))
	userData.Version++

	ctx, cancel := context.WithTimeout(context.Background(), 30*time.Second)
	defer cancel()

	go func() {
		time.Sleep(200 * time.Millisecond)

		_, err := s.matchingEngine.UpdateWorkerBuildIdCompatibility(context.Background(), &matchingservice.UpdateWorkerBuildIdCompatibilityRequest{
			NamespaceId: namespaceID.String(),
			TaskQueue:   tq,
			Operation: &matchingservice.UpdateWorkerBuildIdCompatibilityRequest_ApplyPublicRequest_{
				ApplyPublicRequest: &matchingservice.UpdateWorkerBuildIdCompatibilityRequest_ApplyPublicRequest{
					Request: &workflowservice.UpdateWorkerBuildIdCompatibilityRequest{
						Namespace: namespaceID.String(),
						TaskQueue: tq,
						Operation: &workflowservice.UpdateWorkerBuildIdCompatibilityRequest_AddNewBuildIdInNewDefaultSet{
							AddNewBuildIdInNewDefaultSet: "v1",
						},
					},
				},
			},
		})
		s.NoError(err)
	}()

	res, err := s.matchingEngine.GetTaskQueueUserData(ctx, &matchingservice.GetTaskQueueUserDataRequest{
		NamespaceId:              namespaceID.String(),
		TaskQueue:                tq,
		TaskQueueType:            enumspb.TASK_QUEUE_TYPE_WORKFLOW,
		LastKnownUserDataVersion: userData.Version,
		WaitNewData:              true,
	})
	s.NoError(err)
	s.True(hlc.Greater(res.UserData.Data.Clock, userData.Data.Clock))
	s.NotNil(res.UserData.Data.VersioningData)
}

func (s *matchingEngineSuite) TestGetTaskQueueUserData_LongPoll_Closes() {
	namespaceID := namespace.ID(uuid.New())
	tq := "tupac"

	ctx, cancel := context.WithTimeout(context.Background(), 30*time.Second)
	defer cancel()

	go func() {
		time.Sleep(200 * time.Millisecond)
		_, _ = s.matchingEngine.ForceUnloadTaskQueue(context.Background(), &matchingservice.ForceUnloadTaskQueueRequest{
			NamespaceId:   namespaceID.String(),
			TaskQueue:     tq,
			TaskQueueType: enumspb.TASK_QUEUE_TYPE_WORKFLOW,
		})
	}()

	res, err := s.matchingEngine.GetTaskQueueUserData(ctx, &matchingservice.GetTaskQueueUserDataRequest{
		NamespaceId:   namespaceID.String(),
		TaskQueue:     tq,
		TaskQueueType: enumspb.TASK_QUEUE_TYPE_WORKFLOW,
		WaitNewData:   true,
	})
	s.NoError(err)
	s.Nil(res.UserData)
}

func (s *matchingEngineSuite) TestUpdateUserData_FailsOnKnownVersionMismatch() {
	namespaceID := namespace.ID(uuid.New())
	tq := "tupac"

	userData := &persistencespb.VersionedTaskQueueUserData{
		Version: 1,
		Data:    &persistencespb.TaskQueueUserData{Clock: &clockspb.HybridLogicalClock{WallClock: 123456}},
	}
	err := s.taskManager.UpdateTaskQueueUserData(context.Background(),
		&persistence.UpdateTaskQueueUserDataRequest{
			NamespaceID: namespaceID.String(),
			TaskQueue:   tq,
			UserData:    userData,
		})
	s.NoError(err)

	_, err = s.matchingEngine.UpdateWorkerBuildIdCompatibility(context.Background(), &matchingservice.UpdateWorkerBuildIdCompatibilityRequest{
		NamespaceId: namespaceID.String(),
		TaskQueue:   tq,
		Operation: &matchingservice.UpdateWorkerBuildIdCompatibilityRequest_RemoveBuildIds_{
			RemoveBuildIds: &matchingservice.UpdateWorkerBuildIdCompatibilityRequest_RemoveBuildIds{
				KnownUserDataVersion: 1,
			},
		},
	})
	var failedPreconditionError *serviceerror.FailedPrecondition
	s.ErrorAs(err, &failedPreconditionError)
}

func (s *matchingEngineSuite) TestUnknownBuildId_Match() {
	namespaceId := uuid.New()
	tq := "makeToast"

	ctx, cancel := context.WithTimeout(context.Background(), 2*time.Second)
	defer cancel()

	s.mockMatchingClient.EXPECT().UpdateWorkerBuildIdCompatibility(gomock.Any(), &matchingservice.UpdateWorkerBuildIdCompatibilityRequest{
		NamespaceId: namespaceId,
		TaskQueue:   tq,
		Operation: &matchingservice.UpdateWorkerBuildIdCompatibilityRequest_PersistUnknownBuildId{
			PersistUnknownBuildId: "unknown",
		},
	}).Return(&matchingservice.UpdateWorkerBuildIdCompatibilityResponse{}, nil).AnyTimes() // might get called again on dispatch from spooled

	var wg sync.WaitGroup
	wg.Add(2)

	go func() {
		_, _, err := s.matchingEngine.AddWorkflowTask(ctx, &matchingservice.AddWorkflowTaskRequest{
			NamespaceId:            namespaceId,
			Execution:              &commonpb.WorkflowExecution{RunId: "run", WorkflowId: "wf"},
			ScheduledEventId:       123,
			TaskQueue:              &taskqueuepb.TaskQueue{Name: tq, Kind: enumspb.TASK_QUEUE_KIND_NORMAL},
			ScheduleToStartTimeout: timestamp.DurationFromSeconds(100),
			// do not set ForwardedSource, allow to go to db
			VersionDirective: worker_versioning.MakeBuildIdDirective("unknown"),
		})
		s.NoError(err)
		wg.Done()
	}()

	go func() {
		prtn := newRootPartition(namespaceId, tq, enumspb.TASK_QUEUE_TYPE_WORKFLOW)
		task, _, err := s.matchingEngine.pollTask(ctx, prtn, &pollMetadata{
			workerVersionCapabilities: &commonpb.WorkerVersionCapabilities{
				BuildId:       "unknown",
				UseVersioning: true,
			},
		})
		s.NoError(err)
		s.Equal("wf", task.event.Data.WorkflowId)
		s.Equal(int64(123), task.event.Data.ScheduledEventId)
		task.finish(nil)
		wg.Done()
	}()

	wg.Wait()
}

func (s *matchingEngineSuite) TestDemotedMatch() {
	namespaceId := uuid.New()
	tq := "makeToast"
	build0 := "build0"
	build1 := "build1"

	ctx, cancel := context.WithTimeout(context.Background(), 10*time.Second)
	defer cancel()

	// add build0 as the overall default
	clk := hlc.Zero(1)
	userData := &persistencespb.TaskQueueUserData{
		Clock: clk,
		VersioningData: &persistencespb.VersioningData{
			VersionSets: []*persistencespb.CompatibleVersionSet{
				{
					SetIds: []string{hashBuildId(build0)},
					BuildIds: []*persistencespb.BuildId{
						mkBuildId(build0, clk),
					},
					BecameDefaultTimestamp: clk,
				},
			},
		},
	}
	err := s.taskManager.UpdateTaskQueueUserData(ctx, &persistence.UpdateTaskQueueUserDataRequest{
		NamespaceID: namespaceId,
		TaskQueue:   tq,
		UserData: &persistencespb.VersionedTaskQueueUserData{
			Data:    userData,
			Version: 34,
		},
	})
	s.Assert().NoError(err)

	// add a task for build0, will get spooled in its set
	_, _, err = s.matchingEngine.AddWorkflowTask(ctx, &matchingservice.AddWorkflowTaskRequest{
		NamespaceId:      namespaceId,
		Execution:        &commonpb.WorkflowExecution{RunId: "run", WorkflowId: "wf"},
		ScheduledEventId: 123,
		TaskQueue:        &taskqueuepb.TaskQueue{Name: tq, Kind: enumspb.TASK_QUEUE_KIND_NORMAL},
		VersionDirective: worker_versioning.MakeBuildIdDirective(build0),
	})
	s.NoError(err)
	// allow taskReader to finish starting dispatch loop so that we can unload tqms cleanly
	time.Sleep(10 * time.Millisecond)

	// unload base and versioned tqm. note: unload the partition manager unloads both
	prtn := newRootPartition(namespaceId, tq, enumspb.TASK_QUEUE_TYPE_WORKFLOW)
	baseTqm, err := s.matchingEngine.getTaskQueuePartitionManager(ctx, prtn, false)
	s.NoError(err)
	s.NotNil(baseTqm)
	s.matchingEngine.unloadTaskQueuePartition(baseTqm)
	// wait for taskReader goroutines to exit
	baseTqm.(*taskQueuePartitionManagerImpl).userDataManager.(*userDataManagerImpl).goroGroup.Wait()

	// both are now unloaded. change versioning data to merge unknown into another set.
	userData = &persistencespb.TaskQueueUserData{
		Clock: clk,
		VersioningData: &persistencespb.VersioningData{
			VersionSets: []*persistencespb.CompatibleVersionSet{
				{
					// make build0 set the demoted one to test demoted set loading.
					// it works the other way too but doesn't test anything new.
					SetIds: []string{hashBuildId(build1), hashBuildId(build0)},
					BuildIds: []*persistencespb.BuildId{
						mkBuildId(build0, clk),
						mkBuildId(build1, clk),
					},
					BecameDefaultTimestamp: clk,
				},
			},
		},
	}
	err = s.taskManager.UpdateTaskQueueUserData(ctx, &persistence.UpdateTaskQueueUserDataRequest{
		NamespaceID: namespaceId,
		TaskQueue:   tq,
		UserData: &persistencespb.VersionedTaskQueueUserData{
			Data:    userData,
			Version: 34,
		},
	})
	s.NoError(err)

	// now poll for the task
	task, _, err := s.matchingEngine.pollTask(ctx, prtn, &pollMetadata{
		workerVersionCapabilities: &commonpb.WorkerVersionCapabilities{
			BuildId:       build1,
			UseVersioning: true,
		},
	})
	s.Require().NoError(err)
	s.Equal("wf", task.event.Data.WorkflowId)
	s.Equal(int64(123), task.event.Data.ScheduledEventId)
	task.finish(nil)
}

<<<<<<< HEAD
func (s *matchingEngineSuite) TestUnloadOnMembershipChange() {
	// need to create a new engine for this test to customize mockServiceResolver
	s.mockServiceResolver = membership.NewMockServiceResolver(s.controller)
	s.mockServiceResolver.EXPECT().AddListener(gomock.Any(), gomock.Any()).AnyTimes()
	s.mockServiceResolver.EXPECT().RemoveListener(gomock.Any()).AnyTimes()

	self := s.mockHostInfoProvider.HostInfo()
	other := membership.NewHostInfoFromAddress("other")

	config := defaultTestConfig()
	config.MembershipUnloadDelay = dynamicconfig.GetDurationPropertyFn(10 * time.Millisecond)
	e := s.newMatchingEngine(config, s.taskManager)
	e.Start()
	defer e.Stop()

	tq1 := newTestTaskQueueID(namespace.ID(uuid.New()), "makeToast", enumspb.TASK_QUEUE_TYPE_WORKFLOW)
	tq2 := newTestTaskQueueID(namespace.ID(uuid.New()), "makeToast", enumspb.TASK_QUEUE_TYPE_ACTIVITY)

	_, err := e.getTaskQueueManager(context.Background(), tq1, normalStickyInfo, true)
	s.NoError(err)
	_, err = e.getTaskQueueManager(context.Background(), tq2, normalStickyInfo, true)
	s.NoError(err)

	s.Equal(2, len(e.getTaskQueues(1000)))

	// signal membership changed and give time for loop to wake up
	s.mockServiceResolver.EXPECT().Lookup(tq1.routingKey()).Return(self, nil)
	s.mockServiceResolver.EXPECT().Lookup(tq2.routingKey()).Return(self, nil)
	e.membershipChangedCh <- nil
	time.Sleep(50 * time.Millisecond)
	s.Equal(2, len(e.getTaskQueues(1000)), "nothing should be unloaded yet")

	// signal again but tq2 doesn't belong to us anymore
	s.mockServiceResolver.EXPECT().Lookup(tq1.routingKey()).Return(self, nil)
	s.mockServiceResolver.EXPECT().Lookup(tq2.routingKey()).Return(other, nil).Times(2)
	e.membershipChangedCh <- nil
	s.Eventually(func() bool {
		return len(e.getTaskQueues(1000)) == 1
	}, 100*time.Millisecond, 10*time.Millisecond, "tq2 should have been unloaded")

	isLoaded := func(tq *taskQueueID) bool {
		tqm, err := e.getTaskQueueManager(context.Background(), tq, normalStickyInfo, false)
		s.NoError(err)
		return tqm != nil
	}
	s.True(isLoaded(tq1))
	s.False(isLoaded(tq2))
=======
func (s *matchingEngineSuite) TaskQueueMetricValidator(capture *metricstest.Capture, familyCounterLength int, familyCounter float64, queueCounterLength int, queueCounter float64, queuePartitionCounterLength int, queuePartitionCounter float64) {
	// checks the metrics according to the values passed in the parameters
	snapshot := capture.Snapshot()
	familyCounterRecordings := snapshot[metrics.LoadedTaskQueueFamilyGauge.Name()]
	s.Len(familyCounterRecordings, familyCounterLength)
	s.Equal(familyCounter, familyCounterRecordings[familyCounterLength-1].Value.(float64))

	queueCounterRecordings := snapshot[metrics.LoadedTaskQueueGauge.Name()]
	s.Len(queueCounterRecordings, queueCounterLength)
	s.Equal(queueCounter, queueCounterRecordings[queueCounterLength-1].Value.(float64))

	queuePartitionCounterRecordings := snapshot[metrics.LoadedTaskQueuePartitionGauge.Name()]
	s.Len(queuePartitionCounterRecordings, queuePartitionCounterLength)
	s.Equal(queuePartitionCounter, queuePartitionCounterRecordings[queuePartitionCounterLength-1].Value.(float64))
}

func (s *matchingEngineSuite) PhysicalQueueMetricValidator(capture *metricstest.Capture, physicalTaskQueueLength int, physicalTaskQueueCounter float64) {
	// checks the metrics according to the values passed in the parameters
	snapshot := capture.Snapshot()
	physicalTaskQueueRecordings := snapshot[metrics.LoadedPhysicalTaskQueueGauge.Name()]
	s.Len(physicalTaskQueueRecordings, physicalTaskQueueLength)
	s.Equal(physicalTaskQueueCounter, physicalTaskQueueRecordings[physicalTaskQueueLength-1].Value.(float64))
}

func (s *matchingEngineSuite) TestUpdateTaskQueuePartitionGauge_RootPartitionWorkflowType() {
	// for getting snapshots of metrics
	s.matchingEngine.metricsHandler = metricstest.NewCaptureHandler()
	captureHandler, ok := s.matchingEngine.metricsHandler.(*metricstest.CaptureHandler)
	s.True(ok)
	capture := captureHandler.StartCapture()

	prtn := newRootPartition(
		uuid.New(),
		"MetricTester",
		enumspb.TASK_QUEUE_TYPE_WORKFLOW)
	tqm, err := s.matchingEngine.getTaskQueuePartitionManager(context.Background(), prtn, true)
	s.Require().NoError(err)

	s.TaskQueueMetricValidator(capture, 1, 1, 1, 1, 1, 1)

	// Calling the update gauge function should increase each of the metrics to 2
	// since we are dealing with a root partition
	tqmImpl, ok := tqm.(*taskQueuePartitionManagerImpl)
	s.True(ok)
	s.matchingEngine.updateTaskQueuePartitionGauge(tqmImpl, 1)
	s.TaskQueueMetricValidator(capture, 2, 2, 2, 2, 2, 2)

}

func (s *matchingEngineSuite) TestUpdateTaskQueuePartitionGauge_RootPartitionActivityType() {
	// for getting snapshots of metrics
	s.matchingEngine.metricsHandler = metricstest.NewCaptureHandler()
	captureHandler, ok := s.matchingEngine.metricsHandler.(*metricstest.CaptureHandler)
	s.True(ok)
	capture := captureHandler.StartCapture()

	prtn := newRootPartition(
		uuid.New(),
		"MetricTester",
		enumspb.TASK_QUEUE_TYPE_ACTIVITY)
	tqm, err := s.matchingEngine.getTaskQueuePartitionManager(context.Background(), prtn, true)
	s.Require().NoError(err)

	// Creation of a new root partition, having an activity task queue, should not have
	// increased FamilyCounter. Other metrics should be 1.
	s.TaskQueueMetricValidator(capture, 1, 0, 1, 1, 1, 1)

	// Calling the update gauge function should increase each of the metrics to 2
	// since we are dealing with a root partition
	tqmImpl, ok := tqm.(*taskQueuePartitionManagerImpl)
	s.True(ok)
	s.matchingEngine.updateTaskQueuePartitionGauge(tqmImpl, 1)
	s.TaskQueueMetricValidator(capture, 2, 0, 2, 2, 2, 2)

}

func (s *matchingEngineSuite) TestUpdateTaskQueuePartitionGauge_NonRootPartition() {
	s.matchingEngine.metricsHandler = metricstest.NewCaptureHandler()
	captureHandler, ok := s.matchingEngine.metricsHandler.(*metricstest.CaptureHandler)
	s.True(ok)
	capture := captureHandler.StartCapture()

	NonRootPrtn := newTestTaskQueue(
		uuid.New(),
		"MetricTester",
		enumspb.TASK_QUEUE_TYPE_WORKFLOW).NormalPartition(31)
	tqm, err := s.matchingEngine.getTaskQueuePartitionManager(context.Background(), NonRootPrtn, true)
	s.Require().NoError(err)

	// Creation of a non-root partition should only increase the Queue Partition counter
	s.TaskQueueMetricValidator(capture, 1, 0, 1, 0, 1, 1)

	// Calling the update gauge function should increase each of the metrics to 2
	// since we are dealing with a root partition
	tqmImpl, ok := tqm.(*taskQueuePartitionManagerImpl)
	s.True(ok)
	s.matchingEngine.updateTaskQueuePartitionGauge(tqmImpl, 1)
	s.TaskQueueMetricValidator(capture, 2, 0, 2, 0, 2, 2)

}

func (s *matchingEngineSuite) TestUpdatePhysicalTaskQueueGauge_UnVersioned() {
	s.matchingEngine.metricsHandler = metricstest.NewCaptureHandler()
	captureHandler, ok := s.matchingEngine.metricsHandler.(*metricstest.CaptureHandler)
	s.True(ok)
	capture := captureHandler.StartCapture()

	prtn := newRootPartition(
		uuid.New(),
		"MetricTester",
		enumspb.TASK_QUEUE_TYPE_ACTIVITY)
	tqm, err := s.matchingEngine.getTaskQueuePartitionManager(context.Background(), prtn, true)
	s.Require().NoError(err)

	// Creating a TaskQueuePartitionManager results in creating a PhysicalTaskQueueManager which should increase
	// the size of the map to 1 and it's counter to 1.
	s.PhysicalQueueMetricValidator(capture, 1, 1)

	tlmImpl, ok := tqm.(*taskQueuePartitionManagerImpl).defaultQueue.(*physicalTaskQueueManagerImpl)
	s.True(ok)

	s.matchingEngine.updatePhysicalTaskQueueGauge(tlmImpl, 1)

	s.PhysicalQueueMetricValidator(capture, 2, 2)

	// Validating if versioned has been set right for the respective parameters
	physicalTaskQueueParameters := taskQueueCounterKey{
		namespaceID:   prtn.NamespaceId(),
		taskType:      prtn.TaskType(),
		partitionType: prtn.Kind(),
		versioned:     "unversioned",
	}
	assert.Equal(s.T(), s.matchingEngine.gaugeMetrics.loadedPhysicalTaskQueueCount[physicalTaskQueueParameters], 2)

}

func (s *matchingEngineSuite) TestUpdatePhysicalTaskQueueGauge_VersionSet() {
	s.matchingEngine.metricsHandler = metricstest.NewCaptureHandler()
	captureHandler, ok := s.matchingEngine.metricsHandler.(*metricstest.CaptureHandler)
	s.True(ok)
	capture := captureHandler.StartCapture()

	namespaceId := uuid.New()
	versionSet := uuid.New()
	tl := "MetricTester"
	dbq := VersionSetQueueKey(newTestTaskQueue(namespaceId, tl, enumspb.TASK_QUEUE_TYPE_ACTIVITY).RootPartition(), versionSet)
	tqm, err := s.matchingEngine.getTaskQueuePartitionManager(context.Background(), dbq.Partition(), true)
	s.Require().NoError(err)

	// Creating a TaskQueuePartitionManager results in creating a PhysicalTaskQueueManager which should increase
	// the size of the map to 1 and it's counter to 1.
	s.PhysicalQueueMetricValidator(capture, 1, 1)

	Vqtpm, err := tqm.(*taskQueuePartitionManagerImpl).getVersionedQueueNoWait(versionSet, "", true)
	s.Require().NoError(err)

	// Creating a VersionedQueue results in increasing the size of the map to 2, due to 2 entries now,
	// with it's counter to 1.
	s.PhysicalQueueMetricValidator(capture, 2, 1)
	s.matchingEngine.updatePhysicalTaskQueueGauge(Vqtpm.(*physicalTaskQueueManagerImpl), 1)
	s.PhysicalQueueMetricValidator(capture, 3, 2)

	// Validating if versioned has been set right for the specific parameters
	physicalTaskQueueParameters := taskQueueCounterKey{
		namespaceID:   dbq.Partition().NamespaceId(),
		taskType:      dbq.Partition().TaskType(),
		partitionType: dbq.Partition().Kind(),
		versioned:     "versionSet",
	}
	assert.Equal(s.T(), s.matchingEngine.gaugeMetrics.loadedPhysicalTaskQueueCount[physicalTaskQueueParameters], 2)

}

func (s *matchingEngineSuite) TestUpdatePhysicalTaskQueueGauge_BuildID() {
	s.matchingEngine.metricsHandler = metricstest.NewCaptureHandler()
	captureHandler, ok := s.matchingEngine.metricsHandler.(*metricstest.CaptureHandler)
	s.True(ok)
	capture := captureHandler.StartCapture()

	namespaceId := uuid.New()
	buildID := uuid.New()
	tl := "MetricTester"
	dbq := BuildIdQueueKey(newTestTaskQueue(namespaceId, tl, enumspb.TASK_QUEUE_TYPE_ACTIVITY).RootPartition(), buildID)
	tqm, err := s.matchingEngine.getTaskQueuePartitionManager(context.Background(), dbq.Partition(), true)
	s.Require().NoError(err)

	// Creating a TaskQueuePartitionManager results in creating a PhysicalTaskQueueManager which should increase
	// the size of the map to 1 and it's counter to 1.
	s.PhysicalQueueMetricValidator(capture, 1, 1)

	Vqtpm, err := tqm.(*taskQueuePartitionManagerImpl).getVersionedQueueNoWait("", buildID, true)
	s.Require().NoError(err)

	// Creating a VersionedQueue results in increasing the size of the map to 2, due to 2 entries now,
	// with it's counter to 1.
	s.PhysicalQueueMetricValidator(capture, 2, 1)
	s.matchingEngine.updatePhysicalTaskQueueGauge(Vqtpm.(*physicalTaskQueueManagerImpl), 1)
	s.PhysicalQueueMetricValidator(capture, 3, 2)

	// Validating if versioned has been set right for the specific parameters
	physicalTaskQueueParameters := taskQueueCounterKey{
		namespaceID:   dbq.Partition().NamespaceId(),
		taskType:      dbq.Partition().TaskType(),
		partitionType: dbq.Partition().Kind(),
		versioned:     "buildId",
	}
	assert.Equal(s.T(), s.matchingEngine.gaugeMetrics.loadedPhysicalTaskQueueCount[physicalTaskQueueParameters], 2)

>>>>>>> 4da7e4c9
}

func (s *matchingEngineSuite) setupRecordActivityTaskStartedMock(tlName string) {
	activityTypeName := "activity1"
	activityID := "activityId1"
	activityType := &commonpb.ActivityType{Name: activityTypeName}
	activityInput := payloads.EncodeString("Activity1 Input")

	// History service is using mock
	s.mockHistoryClient.EXPECT().RecordActivityTaskStarted(gomock.Any(), gomock.Any(), gomock.Any()).DoAndReturn(
		func(ctx context.Context, taskRequest *historyservice.RecordActivityTaskStartedRequest, arg2 ...interface{}) (*historyservice.RecordActivityTaskStartedResponse, error) {
			s.logger.Debug("Mock Received RecordActivityTaskStartedRequest")
			return &historyservice.RecordActivityTaskStartedResponse{
				Attempt: 1,
				ScheduledEvent: newActivityTaskScheduledEvent(taskRequest.ScheduledEventId, 0,
					&commandpb.ScheduleActivityTaskCommandAttributes{
						ActivityId: activityID,
						TaskQueue: &taskqueuepb.TaskQueue{
							Name: tlName,
							Kind: enumspb.TASK_QUEUE_KIND_NORMAL,
						},
						ActivityType:           activityType,
						Input:                  activityInput,
						ScheduleToCloseTimeout: durationpb.New(100 * time.Second),
						ScheduleToStartTimeout: durationpb.New(50 * time.Second),
						StartToCloseTimeout:    durationpb.New(50 * time.Second),
						HeartbeatTimeout:       durationpb.New(10 * time.Second),
					}),
			}, nil
		}).AnyTimes()
}

func (s *matchingEngineSuite) awaitCondition(cond func() bool, timeout time.Duration) bool {
	expiry := time.Now().UTC().Add(timeout)
	for !cond() {
		time.Sleep(time.Millisecond * 5)
		if time.Now().UTC().After(expiry) {
			return false
		}
	}
	return true
}

func newActivityTaskScheduledEvent(eventID int64, workflowTaskCompletedEventID int64,
	scheduleAttributes *commandpb.ScheduleActivityTaskCommandAttributes,
) *historypb.HistoryEvent {
	historyEvent := newHistoryEvent(eventID, enumspb.EVENT_TYPE_ACTIVITY_TASK_SCHEDULED)
	historyEvent.Attributes = &historypb.HistoryEvent_ActivityTaskScheduledEventAttributes{ActivityTaskScheduledEventAttributes: &historypb.ActivityTaskScheduledEventAttributes{
		ActivityId:                   scheduleAttributes.ActivityId,
		ActivityType:                 scheduleAttributes.ActivityType,
		TaskQueue:                    scheduleAttributes.TaskQueue,
		Input:                        scheduleAttributes.Input,
		Header:                       scheduleAttributes.Header,
		ScheduleToCloseTimeout:       scheduleAttributes.ScheduleToCloseTimeout,
		ScheduleToStartTimeout:       scheduleAttributes.ScheduleToStartTimeout,
		StartToCloseTimeout:          scheduleAttributes.StartToCloseTimeout,
		HeartbeatTimeout:             scheduleAttributes.HeartbeatTimeout,
		WorkflowTaskCompletedEventId: workflowTaskCompletedEventID,
	}}
	return historyEvent
}

func newHistoryEvent(eventID int64, eventType enumspb.EventType) *historypb.HistoryEvent {
	historyEvent := &historypb.HistoryEvent{
		EventId:   eventID,
		EventTime: timestamppb.New(time.Now().UTC()),
		EventType: eventType,
	}

	return historyEvent
}

var _ persistence.TaskManager = (*testTaskManager)(nil) // Asserts that interface is indeed implemented

type testTaskManager struct {
	sync.Mutex
	queues map[dbTaskQueueKey]*testPhysicalTaskQueueManager
	logger log.Logger
}

type dbTaskQueueKey struct {
	partitionKey tqid.PartitionKey
	versionSet   string
	buildId      string
}

func getKey(dbq *PhysicalTaskQueueKey) dbTaskQueueKey {
	return dbTaskQueueKey{dbq.partition.Key(), dbq.versionSet, dbq.buildId}
}

func newTestTaskManager(logger log.Logger) *testTaskManager {
	return &testTaskManager{queues: make(map[dbTaskQueueKey]*testPhysicalTaskQueueManager), logger: logger}
}

func (m *testTaskManager) GetName() string {
	return "test"
}

func (m *testTaskManager) Close() {
}

func (m *testTaskManager) getQueueManager(queue *PhysicalTaskQueueKey) *testPhysicalTaskQueueManager {
	key := getKey(queue)
	m.Lock()
	defer m.Unlock()
	result, ok := m.queues[key]
	if ok {
		return result
	}
	result = newTestTaskQueueManager()
	m.queues[key] = result
	return result
}

func newUnversionedRootQueueKey(namespaceId string, name string, taskType enumspb.TaskQueueType) *PhysicalTaskQueueKey {
	return UnversionedQueueKey(newTestTaskQueue(namespaceId, name, taskType).RootPartition())
}

func newRootPartition(namespaceId string, name string, taskType enumspb.TaskQueueType) *tqid.NormalPartition {
	return newTestTaskQueue(namespaceId, name, taskType).RootPartition()
}

func newTestTaskQueue(namespaceId string, name string, taskType enumspb.TaskQueueType) *tqid.TaskQueue {
	result, err := tqid.NewTaskQueueFamily(namespaceId, name)
	if err != nil {
		panic(fmt.Sprintf("newTaskQueueID failed with error %v", err))
	}
	return result.TaskQueue(taskType)
}

type testPhysicalTaskQueueManager struct {
	sync.Mutex
	queue            *PhysicalTaskQueueKey
	rangeID          int64
	ackLevel         int64
	createTaskCount  int
	getTasksCount    int
	getUserDataCount int
	updateCount      int
	tasks            *treemap.Map
	userData         *persistencespb.VersionedTaskQueueUserData
}

func (m *testPhysicalTaskQueueManager) RangeID() int64 {
	m.Lock()
	defer m.Unlock()
	return m.rangeID
}

func newTestTaskQueueManager() *testPhysicalTaskQueueManager {
	return &testPhysicalTaskQueueManager{tasks: treemap.NewWith(godsutils.Int64Comparator)}
}

func (m *testTaskManager) CreateTaskQueue(
	_ context.Context,
	request *persistence.CreateTaskQueueRequest,
) (*persistence.CreateTaskQueueResponse, error) {
	tli := request.TaskQueueInfo
	dbq, err := ParsePhysicalTaskQueueKey(tli.Name, tli.NamespaceId, tli.TaskType)
	if err != nil {
		return nil, err
	}
	tlm := m.getQueueManager(dbq)
	tlm.Lock()
	defer tlm.Unlock()

	if tlm.rangeID != 0 {
		return nil, &persistence.ConditionFailedError{
			Msg: fmt.Sprintf("Failed to create task queue: name=%v, type=%v", tli.Name, tli.TaskType),
		}
	}

	tlm.rangeID = request.RangeID
	tlm.ackLevel = tli.AckLevel
	return &persistence.CreateTaskQueueResponse{}, nil
}

// UpdateTaskQueue provides a mock function with given fields: request
func (m *testTaskManager) UpdateTaskQueue(
	_ context.Context,
	request *persistence.UpdateTaskQueueRequest,
) (*persistence.UpdateTaskQueueResponse, error) {
	tli := request.TaskQueueInfo
	dbq, err := ParsePhysicalTaskQueueKey(tli.Name, tli.NamespaceId, tli.TaskType)
	if err != nil {
		return nil, err
	}
	tlm := m.getQueueManager(dbq)
	tlm.Lock()
	defer tlm.Unlock()
	tlm.updateCount++

	if tlm.rangeID != request.PrevRangeID {
		return nil, &persistence.ConditionFailedError{
			Msg: fmt.Sprintf("Failed to update task queue: name=%v, type=%v", tli.Name, tli.TaskType),
		}
	}
	tlm.ackLevel = tli.AckLevel
	tlm.rangeID = request.RangeID
	return &persistence.UpdateTaskQueueResponse{}, nil
}

func (m *testTaskManager) GetTaskQueue(
	_ context.Context,
	request *persistence.GetTaskQueueRequest,
) (*persistence.GetTaskQueueResponse, error) {
	dbq, err := ParsePhysicalTaskQueueKey(request.TaskQueue, request.NamespaceID, request.TaskType)
	if err != nil {
		return nil, err
	}
	tlm := m.getQueueManager(dbq)
	tlm.Lock()
	defer tlm.Unlock()

	if tlm.rangeID == 0 {
		return nil, serviceerror.NewNotFound("task queue not found")
	}
	return &persistence.GetTaskQueueResponse{
		TaskQueueInfo: &persistencespb.TaskQueueInfo{
			NamespaceId:    request.NamespaceID,
			Name:           request.TaskQueue,
			TaskType:       request.TaskType,
			Kind:           enumspb.TASK_QUEUE_KIND_NORMAL,
			AckLevel:       tlm.ackLevel,
			ExpiryTime:     nil,
			LastUpdateTime: timestamp.TimeNowPtrUtc(),
		},
		RangeID: tlm.rangeID,
	}, nil
}

func (m *testTaskManager) CompleteTasksLessThan(
	_ context.Context,
	request *persistence.CompleteTasksLessThanRequest,
) (int, error) {
	dbq, err := ParsePhysicalTaskQueueKey(request.TaskQueueName, request.NamespaceID, request.TaskType)
	if err != nil {
		return 0, err
	}
	tlm := m.getQueueManager(dbq)
	tlm.Lock()
	defer tlm.Unlock()
	keys := tlm.tasks.Keys()
	for _, key := range keys {
		id := key.(int64)
		if id < request.ExclusiveMaxTaskID {
			tlm.tasks.Remove(id)
		}
	}
	return persistence.UnknownNumRowsAffected, nil
}

func (m *testTaskManager) ListTaskQueue(
	_ context.Context,
	_ *persistence.ListTaskQueueRequest,
) (*persistence.ListTaskQueueResponse, error) {
	return nil, fmt.Errorf("unsupported operation")
}

func (m *testTaskManager) DeleteTaskQueue(
	_ context.Context,
	request *persistence.DeleteTaskQueueRequest,
) error {
	m.Lock()
	defer m.Unlock()
	q := newUnversionedRootQueueKey(request.TaskQueue.NamespaceID, request.TaskQueue.TaskQueueName, request.TaskQueue.TaskQueueType)
	delete(m.queues, getKey(q))
	return nil
}

// CreateTask provides a mock function with given fields: request
func (m *testTaskManager) CreateTasks(
	_ context.Context,
	request *persistence.CreateTasksRequest,
) (*persistence.CreateTasksResponse, error) {
	namespaceId := request.TaskQueueInfo.Data.GetNamespaceId()
	taskQueue := request.TaskQueueInfo.Data.Name
	taskType := request.TaskQueueInfo.Data.TaskType
	rangeID := request.TaskQueueInfo.RangeID

	dbq, err := ParsePhysicalTaskQueueKey(taskQueue, namespaceId, taskType)
	if err != nil {
		return nil, err
	}
	tlm := m.getQueueManager(dbq)
	tlm.Lock()
	defer tlm.Unlock()

	// First validate the entire batch
	for _, task := range request.Tasks {
		m.logger.Debug("testTaskManager.CreateTask", tag.TaskID(task.GetTaskId()), tag.ShardRangeID(rangeID))
		if task.GetTaskId() <= 0 {
			panic(fmt.Errorf("invalid taskID=%v", task.GetTaskId()))
		}

		if tlm.rangeID != rangeID {
			m.logger.Debug("testTaskManager.CreateTask ConditionFailedError",
				tag.TaskID(task.GetTaskId()), tag.ShardRangeID(rangeID), tag.ShardRangeID(tlm.rangeID))

			return nil, &persistence.ConditionFailedError{
				Msg: fmt.Sprintf("testTaskManager.CreateTask failed. TaskQueue: %v, taskQueueType: %v, rangeID: %v, db rangeID: %v",
					taskQueue, taskType, rangeID, tlm.rangeID),
			}
		}
		_, ok := tlm.tasks.Get(task.GetTaskId())
		if ok {
			panic(fmt.Sprintf("Duplicated TaskID %v", task.GetTaskId()))
		}
	}

	// Then insert all tasks if no errors
	for _, task := range request.Tasks {
		tlm.tasks.Put(task.GetTaskId(), &persistencespb.AllocatedTaskInfo{
			Data:   task.Data,
			TaskId: task.GetTaskId(),
		})
		tlm.createTaskCount++
	}

	return &persistence.CreateTasksResponse{}, nil
}

// GetTasks provides a mock function with given fields: request
func (m *testTaskManager) GetTasks(
	_ context.Context,
	request *persistence.GetTasksRequest,
) (*persistence.GetTasksResponse, error) {
	m.logger.Debug("testTaskManager.GetTasks", tag.MinLevel(request.InclusiveMinTaskID), tag.MaxLevel(request.ExclusiveMaxTaskID))

	dbq, err := ParsePhysicalTaskQueueKey(request.TaskQueue, request.NamespaceID, request.TaskType)
	if err != nil {
		return nil, err
	}
	tlm := m.getQueueManager(dbq)
	tlm.Lock()
	defer tlm.Unlock()
	var tasks []*persistencespb.AllocatedTaskInfo

	it := tlm.tasks.Iterator()
	for it.Next() {
		taskID := it.Key().(int64)
		if taskID < request.InclusiveMinTaskID {
			continue
		}
		if taskID >= request.ExclusiveMaxTaskID {
			break
		}
		tasks = append(tasks, it.Value().(*persistencespb.AllocatedTaskInfo))
	}
	tlm.getTasksCount++
	return &persistence.GetTasksResponse{
		Tasks: tasks,
	}, nil
}

// getTaskCount returns number of tasks in a task queue
func (m *testTaskManager) getTaskCount(q *PhysicalTaskQueueKey) int {
	tlm := m.getQueueManager(q)
	tlm.Lock()
	defer tlm.Unlock()
	return tlm.tasks.Size()
}

// getCreateTaskCount returns how many times CreateTask was called
func (m *testTaskManager) getCreateTaskCount(q *PhysicalTaskQueueKey) int {
	tlm := m.getQueueManager(q)
	tlm.Lock()
	defer tlm.Unlock()
	return tlm.createTaskCount
}

// getGetTasksCount returns how many times GetTasks was called
func (m *testTaskManager) getGetTasksCount(q *PhysicalTaskQueueKey) int {
	tlm := m.getQueueManager(q)
	tlm.Lock()
	defer tlm.Unlock()
	return tlm.getTasksCount
}

// getGetUserDataCount returns how many times GetUserData was called
func (m *testTaskManager) getGetUserDataCount(q *PhysicalTaskQueueKey) int {
	tlm := m.getQueueManager(q)
	tlm.Lock()
	defer tlm.Unlock()
	return tlm.getUserDataCount
}

// getUpdateCount returns how many times UpdateTaskQueue was called
func (m *testTaskManager) getUpdateCount(q *PhysicalTaskQueueKey) int {
	tlm := m.getQueueManager(q)
	tlm.Lock()
	defer tlm.Unlock()
	return tlm.updateCount
}

func (m *testTaskManager) String() string {
	m.Lock()
	defer m.Unlock()
	var result string
	for _, q := range m.queues {
		q.Lock()
		if q.queue.TaskType() == enumspb.TASK_QUEUE_TYPE_ACTIVITY {
			result += "Activity"
		} else {
			result += "Workflow"
		}
		result += " task queue " + q.queue.PersistenceName()
		result += "\n"
		result += fmt.Sprintf("AckLevel=%v\n", q.ackLevel)
		result += fmt.Sprintf("CreateTaskCount=%v\n", q.createTaskCount)
		result += fmt.Sprintf("RangeID=%v\n", q.rangeID)
		result += "Tasks=\n"
		for _, t := range q.tasks.Values() {
			result += fmt.Sprintf("%v\n", t)
		}
		q.Unlock()
	}
	return result
}

// GetTaskQueueData implements persistence.TaskManager
func (m *testTaskManager) GetTaskQueueUserData(_ context.Context, request *persistence.GetTaskQueueUserDataRequest) (*persistence.GetTaskQueueUserDataResponse, error) {
	dbq, err := ParsePhysicalTaskQueueKey(request.TaskQueue, request.NamespaceID, enumspb.TASK_QUEUE_TYPE_WORKFLOW)
	if err != nil {
		return nil, err
	}
	tlm := m.getQueueManager(dbq)
	tlm.Lock()
	defer tlm.Unlock()
	tlm.getUserDataCount++
	return &persistence.GetTaskQueueUserDataResponse{
		UserData: tlm.userData,
	}, nil
}

// UpdateTaskQueueUserData implements persistence.TaskManager
func (m *testTaskManager) UpdateTaskQueueUserData(_ context.Context, request *persistence.UpdateTaskQueueUserDataRequest) error {
	dbq, err := ParsePhysicalTaskQueueKey(request.TaskQueue, request.NamespaceID, enumspb.TASK_QUEUE_TYPE_WORKFLOW)
	if err != nil {
		return err
	}
	tlm := m.getQueueManager(dbq)
	tlm.Lock()
	defer tlm.Unlock()
	newData := common.CloneProto(request.UserData)
	newData.Version++
	tlm.userData = newData
	return nil
}

// ListTaskQueueUserDataEntries implements persistence.TaskManager
func (*testTaskManager) ListTaskQueueUserDataEntries(context.Context, *persistence.ListTaskQueueUserDataEntriesRequest) (*persistence.ListTaskQueueUserDataEntriesResponse, error) {
	// No need to implement this for unit tests
	panic("unimplemented")
}

// GetTaskQueuesByBuildId implements persistence.TaskManager
func (*testTaskManager) GetTaskQueuesByBuildId(context.Context, *persistence.GetTaskQueuesByBuildIdRequest) ([]string, error) {
	// No need to implement this for unit tests
	panic("unimplemented")
}

// CountTaskQueuesByBuildId implements persistence.TaskManager
func (*testTaskManager) CountTaskQueuesByBuildId(context.Context, *persistence.CountTaskQueuesByBuildIdRequest) (int, error) {
	// This is only used to validate that the build id to task queue mapping is enforced (at the time of writing), report 0.
	return 0, nil
}

func validateTimeRange(t time.Time, expectedDuration time.Duration) bool {
	currentTime := time.Now().UTC()
	diff := time.Duration(currentTime.UnixNano() - t.UnixNano())
	if diff > expectedDuration {
		fmt.Printf("Current time: %v, Application time: %v, Difference: %v \n", currentTime, t, diff)
		return false
	}
	return true
}

func defaultTestConfig() *Config {
	config := NewConfig(dynamicconfig.NewNoopCollection())
	config.LongPollExpirationInterval = dynamicconfig.GetDurationPropertyFnFilteredByTaskQueueInfo(100 * time.Millisecond)
	config.MaxTaskDeleteBatchSize = dynamicconfig.GetIntPropertyFilteredByTaskQueueInfo(1)
	config.FrontendAccessHistoryFraction = dynamicconfig.GetFloatPropertyFn(1.0)
	return config
}

type (
	dynamicRateBurstWrapper struct {
		quotas.MutableRateBurst
		*quotas.RateLimiterImpl
	}
)

func (d *dynamicRateBurstWrapper) SetRPS(rps float64) {
	d.MutableRateBurst.SetRPS(rps)
	d.RateLimiterImpl.SetRPS(rps)
}

func (d *dynamicRateBurstWrapper) SetBurst(burst int) {
	d.MutableRateBurst.SetBurst(burst)
	d.RateLimiterImpl.SetBurst(burst)
}

func (d *dynamicRateBurstWrapper) Rate() float64 {
	return d.RateLimiterImpl.Rate()
}

func (d *dynamicRateBurstWrapper) Burst() int {
	return d.RateLimiterImpl.Burst()
}<|MERGE_RESOLUTION|>--- conflicted
+++ resolved
@@ -123,7 +123,14 @@
 	mockHistoryClient := historyservicemock.NewMockHistoryServiceClient(controller)
 	mockHistoryClient.EXPECT().IsWorkflowTaskValid(gomock.Any(), gomock.Any()).Return(&historyservice.IsWorkflowTaskValidResponse{IsValid: true}, nil).AnyTimes()
 	mockHistoryClient.EXPECT().IsActivityTaskValid(gomock.Any(), gomock.Any()).Return(&historyservice.IsActivityTaskValidResponse{IsValid: true}, nil).AnyTimes()
-	return newMatchingEngine(config, tm, mockHistoryClient, logger, namespaceRegistry, matchingClient, mockVisibilityManager)
+	mockHostInfoProvider := membership.NewMockHostInfoProvider(controller)
+	hostInfo := membership.NewHostInfoFromAddress("self")
+	mockHostInfoProvider.EXPECT().HostInfo().Return(hostInfo).AnyTimes()
+	mockServiceResolver := membership.NewMockServiceResolver(controller)
+	mockServiceResolver.EXPECT().Lookup(gomock.Any()).Return(hostInfo, nil).AnyTimes()
+	mockServiceResolver.EXPECT().AddListener(gomock.Any(), gomock.Any()).AnyTimes()
+	mockServiceResolver.EXPECT().RemoveListener(gomock.Any()).AnyTimes()
+	return newMatchingEngine(config, tm, mockHistoryClient, logger, namespaceRegistry, matchingClient, mockVisibilityManager, mockHostInfoProvider, mockServiceResolver)
 }
 
 func createMockNamespaceCache(controller *gomock.Controller, nsName namespace.Name) (*namespace.Namespace, *namespace.MockRegistry) {
@@ -193,11 +200,15 @@
 	mockVisibilityManager manager.VisibilityManager, mockHostInfoProvider membership.HostInfoProvider, mockServiceResolver membership.ServiceResolver,
 ) *matchingEngineImpl {
 	return &matchingEngineImpl{
-<<<<<<< HEAD
-		taskManager:         taskMgr,
-		historyClient:       mockHistoryClient,
-		taskQueues:          make(map[taskQueueID]taskQueueManager),
-		taskQueueCount:      make(map[taskQueueCounterKey]int),
+		taskManager:   taskMgr,
+		historyClient: mockHistoryClient,
+		partitions:    make(map[tqid.PartitionKey]taskQueuePartitionManager),
+		gaugeMetrics: gaugeMetrics{
+			loadedTaskQueueFamilyCount:    make(map[taskQueueCounterKey]int),
+			loadedTaskQueueCount:          make(map[taskQueueCounterKey]int),
+			loadedTaskQueuePartitionCount: make(map[taskQueueCounterKey]int),
+			loadedPhysicalTaskQueueCount:  make(map[taskQueueCounterKey]int),
+		},
 		queryResults:        collection.NewSyncMap[string, chan *queryResult](),
 		logger:              logger,
 		throttledLogger:     log.ThrottledLogger(logger),
@@ -212,28 +223,6 @@
 		clusterMeta:         clustertest.NewMetadataForTest(cluster.NewTestClusterMetadataConfig(false, true)),
 		timeSource:          clock.NewRealTimeSource(),
 		visibilityManager:   mockVisibilityManager,
-=======
-		taskManager:   taskMgr,
-		historyClient: mockHistoryClient,
-		partitions:    make(map[tqid.PartitionKey]taskQueuePartitionManager),
-		gaugeMetrics: gaugeMetrics{
-			loadedTaskQueueFamilyCount:    make(map[taskQueueCounterKey]int),
-			loadedTaskQueueCount:          make(map[taskQueueCounterKey]int),
-			loadedTaskQueuePartitionCount: make(map[taskQueueCounterKey]int),
-			loadedPhysicalTaskQueueCount:  make(map[taskQueueCounterKey]int),
-		},
-		lockableQueryTaskMap: lockableQueryTaskMap{queryTaskMap: make(map[string]chan *queryResult)},
-		logger:               logger,
-		throttledLogger:      log.ThrottledLogger(logger),
-		metricsHandler:       metrics.NoopMetricsHandler,
-		matchingRawClient:    mockMatchingClient,
-		tokenSerializer:      common.NewProtoTaskTokenSerializer(),
-		config:               config,
-		namespaceRegistry:    mockNamespaceCache,
-		clusterMeta:          cluster.NewMetadataForTest(cluster.NewTestClusterMetadataConfig(false, true)),
-		timeSource:           clock.NewRealTimeSource(),
-		visibilityManager:    mockVisibilityManager,
->>>>>>> 4da7e4c9
 	}
 }
 
@@ -1085,7 +1074,9 @@
 	s.taskManager.getQueueManager(dbq).rangeID = initialRangeID
 	mgr := s.newPartitionManager(dbq.partition, s.matchingEngine.config)
 
-	mgrImpl := mgr.(*taskQueuePartitionManagerImpl).defaultQueue.(*physicalTaskQueueManagerImpl)
+	mgrImpl, ok := mgr.(*taskQueuePartitionManagerImpl).defaultQueue.(*physicalTaskQueueManagerImpl)
+	s.Assert().True(ok)
+
 	mgrImpl.matcher.config.MinTaskThrottlingBurstSize = func() int { return 0 }
 	mgrImpl.matcher.rateLimiter = quotas.NewRateLimiter(
 		defaultTaskDispatchRPS,
@@ -2492,7 +2483,6 @@
 	task.finish(nil)
 }
 
-<<<<<<< HEAD
 func (s *matchingEngineSuite) TestUnloadOnMembershipChange() {
 	// need to create a new engine for this test to customize mockServiceResolver
 	s.mockServiceResolver = membership.NewMockServiceResolver(s.controller)
@@ -2508,39 +2498,42 @@
 	e.Start()
 	defer e.Stop()
 
-	tq1 := newTestTaskQueueID(namespace.ID(uuid.New()), "makeToast", enumspb.TASK_QUEUE_TYPE_WORKFLOW)
-	tq2 := newTestTaskQueueID(namespace.ID(uuid.New()), "makeToast", enumspb.TASK_QUEUE_TYPE_ACTIVITY)
-
-	_, err := e.getTaskQueueManager(context.Background(), tq1, normalStickyInfo, true)
+	p1, err := tqid.NormalPartitionFromRpcName("makeToast", uuid.New(), enumspb.TASK_QUEUE_TYPE_WORKFLOW)
 	s.NoError(err)
-	_, err = e.getTaskQueueManager(context.Background(), tq2, normalStickyInfo, true)
+	p2, err := tqid.NormalPartitionFromRpcName("makeToast", uuid.New(), enumspb.TASK_QUEUE_TYPE_ACTIVITY)
 	s.NoError(err)
 
-	s.Equal(2, len(e.getTaskQueues(1000)))
+	_, err = e.getTaskQueuePartitionManager(context.Background(), p1, true)
+	s.NoError(err)
+	_, err = e.getTaskQueuePartitionManager(context.Background(), p2, true)
+	s.NoError(err)
+
+	s.Equal(2, len(e.getTaskQueuePartitions(1000)))
 
 	// signal membership changed and give time for loop to wake up
-	s.mockServiceResolver.EXPECT().Lookup(tq1.routingKey()).Return(self, nil)
-	s.mockServiceResolver.EXPECT().Lookup(tq2.routingKey()).Return(self, nil)
+	s.mockServiceResolver.EXPECT().Lookup(p1.RoutingKey()).Return(self, nil)
+	s.mockServiceResolver.EXPECT().Lookup(p2.RoutingKey()).Return(self, nil)
 	e.membershipChangedCh <- nil
 	time.Sleep(50 * time.Millisecond)
-	s.Equal(2, len(e.getTaskQueues(1000)), "nothing should be unloaded yet")
-
-	// signal again but tq2 doesn't belong to us anymore
-	s.mockServiceResolver.EXPECT().Lookup(tq1.routingKey()).Return(self, nil)
-	s.mockServiceResolver.EXPECT().Lookup(tq2.routingKey()).Return(other, nil).Times(2)
+	s.Equal(2, len(e.getTaskQueuePartitions(1000)), "nothing should be unloaded yet")
+
+	// signal again but p2 doesn't belong to us anymore
+	s.mockServiceResolver.EXPECT().Lookup(p1.RoutingKey()).Return(self, nil)
+	s.mockServiceResolver.EXPECT().Lookup(p2.RoutingKey()).Return(other, nil).Times(2)
 	e.membershipChangedCh <- nil
 	s.Eventually(func() bool {
-		return len(e.getTaskQueues(1000)) == 1
-	}, 100*time.Millisecond, 10*time.Millisecond, "tq2 should have been unloaded")
-
-	isLoaded := func(tq *taskQueueID) bool {
-		tqm, err := e.getTaskQueueManager(context.Background(), tq, normalStickyInfo, false)
+		return len(e.getTaskQueuePartitions(1000)) == 1
+	}, 100*time.Millisecond, 10*time.Millisecond, "p2 should have been unloaded")
+
+	isLoaded := func(p tqid.Partition) bool {
+		tqm, err := e.getTaskQueuePartitionManager(context.Background(), p, false)
 		s.NoError(err)
 		return tqm != nil
 	}
-	s.True(isLoaded(tq1))
-	s.False(isLoaded(tq2))
-=======
+	s.True(isLoaded(p1))
+	s.False(isLoaded(p2))
+}
+
 func (s *matchingEngineSuite) TaskQueueMetricValidator(capture *metricstest.Capture, familyCounterLength int, familyCounter float64, queueCounterLength int, queueCounter float64, queuePartitionCounterLength int, queuePartitionCounter float64) {
 	// checks the metrics according to the values passed in the parameters
 	snapshot := capture.Snapshot()
@@ -2749,7 +2742,6 @@
 	}
 	assert.Equal(s.T(), s.matchingEngine.gaugeMetrics.loadedPhysicalTaskQueueCount[physicalTaskQueueParameters], 2)
 
->>>>>>> 4da7e4c9
 }
 
 func (s *matchingEngineSuite) setupRecordActivityTaskStartedMock(tlName string) {
@@ -3077,6 +3069,7 @@
 	_ context.Context,
 	request *persistence.GetTasksRequest,
 ) (*persistence.GetTasksResponse, error) {
+	fmt.Printf("shahab> gettasks called\n")
 	m.logger.Debug("testTaskManager.GetTasks", tag.MinLevel(request.InclusiveMinTaskID), tag.MaxLevel(request.ExclusiveMaxTaskID))
 
 	dbq, err := ParsePhysicalTaskQueueKey(request.TaskQueue, request.NamespaceID, request.TaskType)

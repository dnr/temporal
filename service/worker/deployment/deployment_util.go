// The MIT License
//
// Copyright (c) 2024 Temporal Technologies Inc.  All rights reserved.
//
// Copyright (c) 2024 Uber Technologies, Inc.
//
// Permission is hereby granted, free of charge, to any person obtaining a copy
// of this software and associated documentation files (the "Software"), to deal
// in the Software without restriction, including without limitation the rights
// to use, copy, modify, merge, publish, distribute, sublicense, and/or sell
// copies of the Software, and to permit persons to whom the Software is
// furnished to do so, subject to the following conditions:
//
// The above copyright notice and this permission notice shall be included in
// all copies or substantial portions of the Software.
//
// THE SOFTWARE IS PROVIDED "AS IS", WITHOUT WARRANTY OF ANY KIND, EXPRESS OR
// IMPLIED, INCLUDING BUT NOT LIMITED TO THE WARRANTIES OF MERCHANTABILITY,
// FITNESS FOR A PARTICULAR PURPOSE AND NONINFRINGEMENT. IN NO EVENT SHALL THE
// AUTHORS OR COPYRIGHT HOLDERS BE LIABLE FOR ANY CLAIM, DAMAGES OR OTHER
// LIABILITY, WHETHER IN AN ACTION OF CONTRACT, TORT OR OTHERWISE, ARISING FROM,
// OUT OF OR IN CONNECTION WITH THE SOFTWARE OR THE USE OR OTHER DEALINGS IN
// THE SOFTWARE.

package deployment

import (
	"fmt"
	"strings"
	"time"

	"go.temporal.io/api/serviceerror"
	"go.temporal.io/sdk/temporal"
	"go.temporal.io/sdk/workflow"
	"go.temporal.io/server/common"
<<<<<<< HEAD
	hlc "go.temporal.io/server/common/clock/hybrid_logical_clock"
	"go.temporal.io/server/common/namespace"
	"go.temporal.io/server/common/payload"
	"go.temporal.io/server/common/primitives"
	"go.temporal.io/server/common/resource"
	"go.temporal.io/server/common/sdk"
	"go.temporal.io/server/common/searchattribute"
	"google.golang.org/protobuf/types/known/timestamppb"
=======
>>>>>>> 5c1e3b4a
)

const (
	// Updates
	RegisterWorkerInDeployment = "register-task-queue-worker"

	// Signals
	UpdateDeploymentBuildIDSignalName = "update-deployment-build-id"
	ForceCANSignalName                = "force-continue-as-new"

	// Queries
	QueryDescribeDeployment = "describe-deployment"
	QueryCurrentDeployment  = "current-deployment"

	// Memos
	DeploymentMemoField              = "DeploymentMemo"
	DeploymentSeriesBuildIDMemoField = "DeploymentSeriesBuildIDMemo"

	// Prefixes, Delimeters and Keys
	DeploymentWorkflowIDPrefix       = "temporal-sys-deployment"
	DeploymentSeriesWorkflowIDPrefix = "temporal-sys-deployment-series"
	DeploymentWorkflowIDDelimeter    = "|"
	DeploymentWorkflowIDInitialSize  = (2 * len(DeploymentWorkflowIDDelimeter)) + len(DeploymentWorkflowIDPrefix)
	SeriesFieldName                  = "DeploymentSeries"
	BuildIDFieldName                 = "BuildID"
)

var (
	defaultActivityOptions = workflow.ActivityOptions{
		ScheduleToCloseTimeout: 1 * time.Hour,
		StartToCloseTimeout:    1 * time.Minute,
		RetryPolicy: &temporal.RetryPolicy{
			InitialInterval: 1 * time.Second,
			MaximumInterval: 60 * time.Second,
		},
	}
)

<<<<<<< HEAD
type DeploymentClient interface {
	RegisterWorker(
		ctx context.Context,
		taskQueueName string,
		taskQueueType enumspb.TaskQueueType,
		pollTimestamp time.Time,
	) error
}

// implements DeploymentClient
type DeploymentWorkflowClient struct {
	namespaceEntry *namespace.Namespace
	deployment     *deploypb.Deployment
	historyClient  resource.HistoryClient
}

func NewDeploymentWorkflowClient(
	namespaceEntry *namespace.Namespace,
	deployment *deploypb.Deployment,
	historyClient resource.HistoryClient,
) *DeploymentWorkflowClient {
	return &DeploymentWorkflowClient{
		namespaceEntry: namespaceEntry,
		deployment:     deployment,
		historyClient:  historyClient,
	}
}

func (d *DeploymentWorkflowClient) RegisterTaskQueueWorker(
	ctx context.Context,
	taskQueueName string,
	taskQueueType enumspb.TaskQueueType,
	firstPoll *hlc.Clock,
	maxIDLengthLimit int,
) error {
	// validate params which are used for building workflowID's
	err := ValidateDeploymentWfParams(SeriesFieldName, d.deployment.SeriesName, maxIDLengthLimit)
	if err != nil {
		return err
	}
	err = ValidateDeploymentWfParams(BuildIDFieldName, d.deployment.BuildId, maxIDLengthLimit)
	if err != nil {
		return err
	}

	deploymentWorkflowID := GenerateDeploymentWorkflowID(d.deployment.SeriesName, d.deployment.BuildId)
	workflowInputPayloads, err := d.generateStartWorkflowPayload()
	if err != nil {
		return err
	}
	updatePayload, err := d.generateRegisterWorkerInDeploymentArgs(taskQueueName, taskQueueType, firstPoll)
	if err != nil {
		return err
	}

	sa := &commonpb.SearchAttributes{}
	searchattribute.AddSearchAttribute(&sa, searchattribute.TemporalNamespaceDivision, payload.EncodeString(DeploymentNamespaceDivision))
	// TODO: later
	// searchattribute.AddSearchAttribute(&sa, searchattribute.DeploymentSeries, payload.EncodeString(d.deployment.SeriesName))

	// initial memo fiels
	memo, err := d.addInitialDeploymentMemo()
	if err != nil {
		return err
	}

	// Start workflow execution, if it hasn't already
	startReq := &workflowservice.StartWorkflowExecutionRequest{
		Namespace:                d.namespaceEntry.Name().String(),
		WorkflowId:               deploymentWorkflowID,
		WorkflowType:             &commonpb.WorkflowType{Name: DeploymentWorkflowType},
		TaskQueue:                &taskqueuepb.TaskQueue{Name: primitives.PerNSWorkerTaskQueue},
		Input:                    workflowInputPayloads,
		WorkflowIdReusePolicy:    enumspb.WORKFLOW_ID_REUSE_POLICY_ALLOW_DUPLICATE,
		WorkflowIdConflictPolicy: enumspb.WORKFLOW_ID_CONFLICT_POLICY_USE_EXISTING,
		SearchAttributes:         sa,
		Memo:                     memo,
	}

	updateReq := &workflowservice.UpdateWorkflowExecutionRequest{
		Namespace: d.namespaceEntry.Name().String(),
		WorkflowExecution: &commonpb.WorkflowExecution{
			WorkflowId: deploymentWorkflowID,
		},
		Request: &updatepb.Request{
			Input: &updatepb.Input{Name: RegisterWorkerInDeployment, Args: updatePayload},
		},
		WaitPolicy: &updatepb.WaitPolicy{LifecycleStage: enumspb.UPDATE_WORKFLOW_EXECUTION_LIFECYCLE_STAGE_COMPLETED},
	}

	// This is an atomic operation; if one operation fails, both will.
	_, err = d.historyClient.ExecuteMultiOperation(ctx, &historyservice.ExecuteMultiOperationRequest{
		NamespaceId: d.namespaceEntry.ID().String(),
		WorkflowId:  deploymentWorkflowID,
		Operations: []*historyservice.ExecuteMultiOperationRequest_Operation{
			{
				Operation: &historyservice.ExecuteMultiOperationRequest_Operation_StartWorkflow{
					StartWorkflow: &historyservice.StartWorkflowExecutionRequest{
						NamespaceId:  d.namespaceEntry.ID().String(),
						StartRequest: startReq,
					},
				},
			},
			{
				Operation: &historyservice.ExecuteMultiOperationRequest_Operation_UpdateWorkflow{
					UpdateWorkflow: &historyservice.UpdateWorkflowExecutionRequest{
						NamespaceId: d.namespaceEntry.ID().String(),
						Request:     updateReq,
					},
				},
			},
		},
	})
	return err
}

func (d *DeploymentWorkflowClient) addInitialDeploymentMemo() (*commonpb.Memo, error) {
	memo := &commonpb.Memo{}
	memo.Fields = make(map[string]*commonpb.Payload)

	deploymentWorkflowMemo := &deployspb.DeploymentWorkflowMemo{
		CreateTime:          timestamppb.Now(),
		IsCurrentDeployment: false,
	}

	memoPayload, err := sdk.PreferProtoDataConverter.ToPayload(deploymentWorkflowMemo)
	if err != nil {
		return nil, err
	}

	memo.Fields[DeploymentMemoField] = memoPayload
	return memo, nil

}

// GenerateStartWorkflowPayload generates start workflow execution payload
func (d *DeploymentWorkflowClient) generateStartWorkflowPayload() (*commonpb.Payloads, error) {
	workflowArgs := &deployspb.DeploymentWorkflowArgs{
		NamespaceName: d.namespaceEntry.Name().String(),
		NamespaceId:   d.namespaceEntry.ID().String(),
		DeploymentLocalState: &deployspb.DeploymentLocalState{
			WorkerDeployment:  d.deployment,
			TaskQueueFamilies: nil,
		},
	}
	return sdk.PreferProtoDataConverter.ToPayloads(workflowArgs)
}

// GenerateUpdateDeploymentPayload generates update workflow payload
func (d *DeploymentWorkflowClient) generateRegisterWorkerInDeploymentArgs(taskQueueName string, taskQueueType enumspb.TaskQueueType, firstPoll *hlc.Clock) (*commonpb.Payloads, error) {
	updateArgs := &deployspb.RegisterWorkerInDeploymentArgs{
		TaskQueueName:   taskQueueName,
		TaskQueueType:   taskQueueType,
		FirstPollerTime: firstPoll,
	}
	return sdk.PreferProtoDataConverter.ToPayloads(updateArgs)
}

=======
>>>>>>> 5c1e3b4a
// ValidateDeploymentWfParams is a helper that verifies if the fields used for generating
// deployment related workflowID's are valid
func ValidateDeploymentWfParams(fieldName string, field string, maxIDLengthLimit int) error {
	// Length checks
	if field == "" {
		return serviceerror.NewInvalidArgument(fmt.Sprintf("%v cannot be empty", fieldName))
	}

	// Length of each field should be: (MaxIDLengthLimit - prefix and delimeter length) / 2
	if len(field) > (maxIDLengthLimit-DeploymentWorkflowIDInitialSize)/2 {
		return serviceerror.NewInvalidArgument(fmt.Sprintf("size of %v larger than the maximum allowed", fieldName))
	}

	// UTF-8 check
	return common.ValidateUTF8String(fieldName, field)
}

// EscapeChar is a helper which escapes the DeploymentWorkflowIDDelimeter character
// in the input string
func escapeChar(s string) string {
	s = strings.Replace(s, `\`, `\\`, -1)
	s = strings.Replace(s, DeploymentWorkflowIDDelimeter, `\`+DeploymentWorkflowIDDelimeter, -1)
	return s
}

func GenerateDeploymentSeriesWorkflowID(deploymentSeriesName string) string {
	// escaping the reserved workflow delimiter (|) from the inputs, if present
	escapedSeriesName := escapeChar(deploymentSeriesName)
	return DeploymentSeriesWorkflowIDPrefix + DeploymentWorkflowIDDelimeter + escapedSeriesName
}

// GenerateDeploymentWorkflowID is a helper that generates a system accepted
// workflowID which are used in our deployment workflows
func GenerateDeploymentWorkflowID(seriesName string, buildID string) string {
	// escaping the reserved workflow delimiter (|) from the inputs, if present
	escapedSeriesName := escapeChar(seriesName)
	escapedBuildId := escapeChar(buildID)

	return DeploymentWorkflowIDPrefix + DeploymentWorkflowIDDelimeter + escapedSeriesName + DeploymentWorkflowIDDelimeter + escapedBuildId
}<|MERGE_RESOLUTION|>--- conflicted
+++ resolved
@@ -33,17 +33,6 @@
 	"go.temporal.io/sdk/temporal"
 	"go.temporal.io/sdk/workflow"
 	"go.temporal.io/server/common"
-<<<<<<< HEAD
-	hlc "go.temporal.io/server/common/clock/hybrid_logical_clock"
-	"go.temporal.io/server/common/namespace"
-	"go.temporal.io/server/common/payload"
-	"go.temporal.io/server/common/primitives"
-	"go.temporal.io/server/common/resource"
-	"go.temporal.io/server/common/sdk"
-	"go.temporal.io/server/common/searchattribute"
-	"google.golang.org/protobuf/types/known/timestamppb"
-=======
->>>>>>> 5c1e3b4a
 )
 
 const (
@@ -82,167 +71,6 @@
 	}
 )
 
-<<<<<<< HEAD
-type DeploymentClient interface {
-	RegisterWorker(
-		ctx context.Context,
-		taskQueueName string,
-		taskQueueType enumspb.TaskQueueType,
-		pollTimestamp time.Time,
-	) error
-}
-
-// implements DeploymentClient
-type DeploymentWorkflowClient struct {
-	namespaceEntry *namespace.Namespace
-	deployment     *deploypb.Deployment
-	historyClient  resource.HistoryClient
-}
-
-func NewDeploymentWorkflowClient(
-	namespaceEntry *namespace.Namespace,
-	deployment *deploypb.Deployment,
-	historyClient resource.HistoryClient,
-) *DeploymentWorkflowClient {
-	return &DeploymentWorkflowClient{
-		namespaceEntry: namespaceEntry,
-		deployment:     deployment,
-		historyClient:  historyClient,
-	}
-}
-
-func (d *DeploymentWorkflowClient) RegisterTaskQueueWorker(
-	ctx context.Context,
-	taskQueueName string,
-	taskQueueType enumspb.TaskQueueType,
-	firstPoll *hlc.Clock,
-	maxIDLengthLimit int,
-) error {
-	// validate params which are used for building workflowID's
-	err := ValidateDeploymentWfParams(SeriesFieldName, d.deployment.SeriesName, maxIDLengthLimit)
-	if err != nil {
-		return err
-	}
-	err = ValidateDeploymentWfParams(BuildIDFieldName, d.deployment.BuildId, maxIDLengthLimit)
-	if err != nil {
-		return err
-	}
-
-	deploymentWorkflowID := GenerateDeploymentWorkflowID(d.deployment.SeriesName, d.deployment.BuildId)
-	workflowInputPayloads, err := d.generateStartWorkflowPayload()
-	if err != nil {
-		return err
-	}
-	updatePayload, err := d.generateRegisterWorkerInDeploymentArgs(taskQueueName, taskQueueType, firstPoll)
-	if err != nil {
-		return err
-	}
-
-	sa := &commonpb.SearchAttributes{}
-	searchattribute.AddSearchAttribute(&sa, searchattribute.TemporalNamespaceDivision, payload.EncodeString(DeploymentNamespaceDivision))
-	// TODO: later
-	// searchattribute.AddSearchAttribute(&sa, searchattribute.DeploymentSeries, payload.EncodeString(d.deployment.SeriesName))
-
-	// initial memo fiels
-	memo, err := d.addInitialDeploymentMemo()
-	if err != nil {
-		return err
-	}
-
-	// Start workflow execution, if it hasn't already
-	startReq := &workflowservice.StartWorkflowExecutionRequest{
-		Namespace:                d.namespaceEntry.Name().String(),
-		WorkflowId:               deploymentWorkflowID,
-		WorkflowType:             &commonpb.WorkflowType{Name: DeploymentWorkflowType},
-		TaskQueue:                &taskqueuepb.TaskQueue{Name: primitives.PerNSWorkerTaskQueue},
-		Input:                    workflowInputPayloads,
-		WorkflowIdReusePolicy:    enumspb.WORKFLOW_ID_REUSE_POLICY_ALLOW_DUPLICATE,
-		WorkflowIdConflictPolicy: enumspb.WORKFLOW_ID_CONFLICT_POLICY_USE_EXISTING,
-		SearchAttributes:         sa,
-		Memo:                     memo,
-	}
-
-	updateReq := &workflowservice.UpdateWorkflowExecutionRequest{
-		Namespace: d.namespaceEntry.Name().String(),
-		WorkflowExecution: &commonpb.WorkflowExecution{
-			WorkflowId: deploymentWorkflowID,
-		},
-		Request: &updatepb.Request{
-			Input: &updatepb.Input{Name: RegisterWorkerInDeployment, Args: updatePayload},
-		},
-		WaitPolicy: &updatepb.WaitPolicy{LifecycleStage: enumspb.UPDATE_WORKFLOW_EXECUTION_LIFECYCLE_STAGE_COMPLETED},
-	}
-
-	// This is an atomic operation; if one operation fails, both will.
-	_, err = d.historyClient.ExecuteMultiOperation(ctx, &historyservice.ExecuteMultiOperationRequest{
-		NamespaceId: d.namespaceEntry.ID().String(),
-		WorkflowId:  deploymentWorkflowID,
-		Operations: []*historyservice.ExecuteMultiOperationRequest_Operation{
-			{
-				Operation: &historyservice.ExecuteMultiOperationRequest_Operation_StartWorkflow{
-					StartWorkflow: &historyservice.StartWorkflowExecutionRequest{
-						NamespaceId:  d.namespaceEntry.ID().String(),
-						StartRequest: startReq,
-					},
-				},
-			},
-			{
-				Operation: &historyservice.ExecuteMultiOperationRequest_Operation_UpdateWorkflow{
-					UpdateWorkflow: &historyservice.UpdateWorkflowExecutionRequest{
-						NamespaceId: d.namespaceEntry.ID().String(),
-						Request:     updateReq,
-					},
-				},
-			},
-		},
-	})
-	return err
-}
-
-func (d *DeploymentWorkflowClient) addInitialDeploymentMemo() (*commonpb.Memo, error) {
-	memo := &commonpb.Memo{}
-	memo.Fields = make(map[string]*commonpb.Payload)
-
-	deploymentWorkflowMemo := &deployspb.DeploymentWorkflowMemo{
-		CreateTime:          timestamppb.Now(),
-		IsCurrentDeployment: false,
-	}
-
-	memoPayload, err := sdk.PreferProtoDataConverter.ToPayload(deploymentWorkflowMemo)
-	if err != nil {
-		return nil, err
-	}
-
-	memo.Fields[DeploymentMemoField] = memoPayload
-	return memo, nil
-
-}
-
-// GenerateStartWorkflowPayload generates start workflow execution payload
-func (d *DeploymentWorkflowClient) generateStartWorkflowPayload() (*commonpb.Payloads, error) {
-	workflowArgs := &deployspb.DeploymentWorkflowArgs{
-		NamespaceName: d.namespaceEntry.Name().String(),
-		NamespaceId:   d.namespaceEntry.ID().String(),
-		DeploymentLocalState: &deployspb.DeploymentLocalState{
-			WorkerDeployment:  d.deployment,
-			TaskQueueFamilies: nil,
-		},
-	}
-	return sdk.PreferProtoDataConverter.ToPayloads(workflowArgs)
-}
-
-// GenerateUpdateDeploymentPayload generates update workflow payload
-func (d *DeploymentWorkflowClient) generateRegisterWorkerInDeploymentArgs(taskQueueName string, taskQueueType enumspb.TaskQueueType, firstPoll *hlc.Clock) (*commonpb.Payloads, error) {
-	updateArgs := &deployspb.RegisterWorkerInDeploymentArgs{
-		TaskQueueName:   taskQueueName,
-		TaskQueueType:   taskQueueType,
-		FirstPollerTime: firstPoll,
-	}
-	return sdk.PreferProtoDataConverter.ToPayloads(updateArgs)
-}
-
-=======
->>>>>>> 5c1e3b4a
 // ValidateDeploymentWfParams is a helper that verifies if the fields used for generating
 // deployment related workflowID's are valid
 func ValidateDeploymentWfParams(fieldName string, field string, maxIDLengthLimit int) error {

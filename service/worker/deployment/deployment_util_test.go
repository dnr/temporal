// The MIT License
//
// Copyright (c) 2024 Temporal Technologies Inc.  All rights reserved.
//
// Copyright (c) 2024 Uber Technologies, Inc.
//
// Permission is hereby granted, free of charge, to any person obtaining a copy
// of this software and associated documentation files (the "Software"), to deal
// in the Software without restriction, including without limitation the rights
// to use, copy, modify, merge, publish, distribute, sublicense, and/or sell
// copies of the Software, and to permit persons to whom the Software is
// furnished to do so, subject to the following conditions:
//
// The above copyright notice and this permission notice shall be included in
// all copies or substantial portions of the Software.
//
// THE SOFTWARE IS PROVIDED "AS IS", WITHOUT WARRANTY OF ANY KIND, EXPRESS OR
// IMPLIED, INCLUDING BUT NOT LIMITED TO THE WARRANTIES OF MERCHANTABILITY,
// FITNESS FOR A PARTICULAR PURPOSE AND NONINFRINGEMENT. IN NO EVENT SHALL THE
// AUTHORS OR COPYRIGHT HOLDERS BE LIABLE FOR ANY CLAIM, DAMAGES OR OTHER
// LIABILITY, WHETHER IN AN ACTION OF CONTRACT, TORT OR OTHERWISE, ARISING FROM,
// OUT OF OR IN CONNECTION WITH THE SOFTWARE OR THE USE OR OTHER DEALINGS IN
// THE SOFTWARE.

package deployment

import (
	"strings"
	"sync"
	"testing"

	"github.com/stretchr/testify/require"
	"github.com/stretchr/testify/suite"
<<<<<<< HEAD
	deploypb "go.temporal.io/api/deployment/v1"
=======
	deploymentpb "go.temporal.io/api/deployment/v1"
>>>>>>> 2ecb6d89
	"go.temporal.io/api/serviceerror"
	"go.temporal.io/server/api/historyservicemock/v1"
	persistencespb "go.temporal.io/server/api/persistence/v1"
	"go.temporal.io/server/common/namespace"
	"go.temporal.io/server/common/persistence/visibility/manager"
	"go.uber.org/mock/gomock"
)

// testMaxIDLengthLimit is the current default value used by dynamic config for
// MaxIDLengthLimit
const (
	testNamespace        = "deployment-test"
	testDeployment       = "A"
	testBuildID          = "xyz"
	testMaxIDLengthLimit = 1000
)

type (
	deploymentWorkflowClientSuite struct {
		suite.Suite
		*require.Assertions
		controller *gomock.Controller

<<<<<<< HEAD
		ns                 *namespace.Namespace
		mockNamespaceCache *namespace.MockRegistry
		mockHistoryClient  *historyservicemock.MockHistoryServiceClient
		VisibilityManager  *manager.MockVisibilityManager
		workerDeployment   *deploypb.Deployment
		deploymentClient   *DeploymentClient
=======
		ns                       *namespace.Namespace
		mockNamespaceCache       *namespace.MockRegistry
		mockHistoryClient        *historyservicemock.MockHistoryServiceClient
		workerDeployment         *deploymentpb.Deployment
		deploymentWorkflowClient *DeploymentWorkflowClient
>>>>>>> 2ecb6d89
		sync.Mutex
	}
)

func (d *deploymentWorkflowClientSuite) SetupSuite() {
}

func (d *deploymentWorkflowClientSuite) TearDownSuite() {
}

func (d *deploymentWorkflowClientSuite) SetupTest() {
	d.Assertions = require.New(d.T())
	d.Lock()
	defer d.Unlock()
	d.controller = gomock.NewController(d.T())
	d.controller = gomock.NewController(d.T())
	d.ns, d.mockNamespaceCache = createMockNamespaceCache(d.controller, testNamespace)
	d.VisibilityManager = manager.NewMockVisibilityManager(d.controller)
	d.mockHistoryClient = historyservicemock.NewMockHistoryServiceClient(d.controller)
<<<<<<< HEAD
	d.workerDeployment = &deploypb.Deployment{
		SeriesName: testDeployment,
		BuildId:    testBuildID,
	}
	d.deploymentClient = &DeploymentClient{
		HistoryClient:     d.mockHistoryClient,
		VisibilityManager: d.VisibilityManager,
=======
	d.workerDeployment = &deploymentpb.Deployment{
		SeriesName: testDeployment,
		BuildId:    testBuildID,
>>>>>>> 2ecb6d89
	}

}

func createMockNamespaceCache(controller *gomock.Controller, nsName namespace.Name) (*namespace.Namespace, *namespace.MockRegistry) {
	ns := namespace.NewLocalNamespaceForTest(&persistencespb.NamespaceInfo{Name: nsName.String()}, nil, "")
	mockNamespaceCache := namespace.NewMockRegistry(controller)
	mockNamespaceCache.EXPECT().GetNamespaceByID(gomock.Any()).Return(ns, nil).AnyTimes()
	mockNamespaceCache.EXPECT().GetNamespaceName(gomock.Any()).Return(ns.Name(), nil).AnyTimes()
	return ns, mockNamespaceCache
}

func TestDeploymentWorkflowClientSuite(t *testing.T) {
	d := new(deploymentWorkflowClientSuite)
	suite.Run(t, d)
}

func (d *deploymentWorkflowClientSuite) TestValidateDeploymentWfParams() {
	testCases := []struct {
		Description   string
		FieldName     string
		Input         string
		ExpectedError error
	}{
		{
			Description:   "Empty Field",
			FieldName:     SeriesFieldName,
			Input:         "",
			ExpectedError: serviceerror.NewInvalidArgument("DeploymentSeries cannot be empty"),
		},
		{
			Description:   "Large Field",
			FieldName:     SeriesFieldName,
			Input:         strings.Repeat("s", 1000),
			ExpectedError: serviceerror.NewInvalidArgument("size of DeploymentSeries larger than the maximum allowed"),
		},
		{
			Description:   "Valid field",
			FieldName:     SeriesFieldName,
			Input:         "A",
			ExpectedError: nil,
		},
	}

	for _, test := range testCases {
		fieldName := test.FieldName
		field := test.Input
		err := ValidateDeploymentWfParams(fieldName, field, testMaxIDLengthLimit)

		if test.ExpectedError == nil {
			d.NoError(err)
			continue
		}

		var invalidArgument *serviceerror.InvalidArgument
		d.ErrorAs(err, &invalidArgument)
		d.Equal(test.ExpectedError.Error(), err.Error())
	}
}

func (d *deploymentWorkflowClientSuite) TestEscapeChar() {
	testCases := []struct {
		value                string
		escapedExpectedValue string
	}{
		{
			value:                "test" + DeploymentWorkflowIDDelimeter + "value",
			escapedExpectedValue: "test\\|value",
		},
		{
			value:                "test/a/a" + DeploymentWorkflowIDDelimeter + "value",
			escapedExpectedValue: "test/a/a\\|value",
		},
		{
			value:                "test/a/a\b" + DeploymentWorkflowIDDelimeter + "value",
			escapedExpectedValue: "test/a/a\b\\|value",
		},
		{
			value:                "\b" + DeploymentWorkflowIDDelimeter + "\test",
			escapedExpectedValue: "\b\\|\test",
		},
	}

	for _, test := range testCases {
		escapedValue := escapeChar(test.value)
		d.Equal(test.escapedExpectedValue, escapedValue)
	}
}<|MERGE_RESOLUTION|>--- conflicted
+++ resolved
@@ -25,23 +25,19 @@
 package deployment
 
 import (
+	"github.com/stretchr/testify/require"
+	"github.com/stretchr/testify/suite"
+	"go.uber.org/mock/gomock"
 	"strings"
 	"sync"
 	"testing"
 
-	"github.com/stretchr/testify/require"
-	"github.com/stretchr/testify/suite"
-<<<<<<< HEAD
-	deploypb "go.temporal.io/api/deployment/v1"
-=======
 	deploymentpb "go.temporal.io/api/deployment/v1"
->>>>>>> 2ecb6d89
 	"go.temporal.io/api/serviceerror"
 	"go.temporal.io/server/api/historyservicemock/v1"
 	persistencespb "go.temporal.io/server/api/persistence/v1"
 	"go.temporal.io/server/common/namespace"
 	"go.temporal.io/server/common/persistence/visibility/manager"
-	"go.uber.org/mock/gomock"
 )
 
 // testMaxIDLengthLimit is the current default value used by dynamic config for
@@ -59,20 +55,12 @@
 		*require.Assertions
 		controller *gomock.Controller
 
-<<<<<<< HEAD
 		ns                 *namespace.Namespace
 		mockNamespaceCache *namespace.MockRegistry
 		mockHistoryClient  *historyservicemock.MockHistoryServiceClient
 		VisibilityManager  *manager.MockVisibilityManager
-		workerDeployment   *deploypb.Deployment
-		deploymentClient   *DeploymentClient
-=======
-		ns                       *namespace.Namespace
-		mockNamespaceCache       *namespace.MockRegistry
-		mockHistoryClient        *historyservicemock.MockHistoryServiceClient
-		workerDeployment         *deploymentpb.Deployment
-		deploymentWorkflowClient *DeploymentWorkflowClient
->>>>>>> 2ecb6d89
+		workerDeployment   *deploymentpb.Deployment
+		deploymentClient   *DeploymentClientImpl
 		sync.Mutex
 	}
 )
@@ -92,19 +80,13 @@
 	d.ns, d.mockNamespaceCache = createMockNamespaceCache(d.controller, testNamespace)
 	d.VisibilityManager = manager.NewMockVisibilityManager(d.controller)
 	d.mockHistoryClient = historyservicemock.NewMockHistoryServiceClient(d.controller)
-<<<<<<< HEAD
-	d.workerDeployment = &deploypb.Deployment{
+	d.workerDeployment = &deploymentpb.Deployment{
 		SeriesName: testDeployment,
 		BuildId:    testBuildID,
 	}
-	d.deploymentClient = &DeploymentClient{
+	d.deploymentClient = &DeploymentClientImpl{
 		HistoryClient:     d.mockHistoryClient,
 		VisibilityManager: d.VisibilityManager,
-=======
-	d.workerDeployment = &deploymentpb.Deployment{
-		SeriesName: testDeployment,
-		BuildId:    testBuildID,
->>>>>>> 2ecb6d89
 	}
 
 }
